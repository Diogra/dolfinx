--- conflicted
+++ resolved
@@ -264,16 +264,12 @@
   find_package(CHOLMOD)
 endif()
 
-<<<<<<< HEAD
 # Check for PaStiX
 if (DOLFIN_ENABLE_PASTIX)
   find_package(PaStiX)
 endif()
 
-# Check for Trilinos
-=======
 # Check for Trilinos and the requires Trilinos packages
->>>>>>> 5b7515f9
 if (DOLFIN_ENABLE_TRILINOS)
   message(STATUS "Checking for Trilinos")
   find_package(Trilinos 10.8.1 PATHS ${TRILINOS_DIR} ${Trilinos_DIR} $ENV{TRILINOS_DIR} QUIET)
