// Copyright (C) 2012-2016 Chris N. Richardson and Garth N. Wells
//
// This file is part of DOLFIN (https://www.fenicsproject.org)
//
// SPDX-License-Identifier:    LGPL-3.0-or-later

#include "xdmf_write.h"
#include "HDF5File.h"
#include "pugixml.hpp"
#include "xdmf_utils.h"
#include <boost/algorithm/string.hpp>
#include <boost/filesystem.hpp>
#include <boost/lexical_cast.hpp>
#include <dolfin/common/IndexMap.h>
#include <dolfin/common/MPI.h>
#include <dolfin/common/log.h>
#include <dolfin/common/utils.h>
#include <dolfin/fem/DofMap.h>
#include <dolfin/function/Function.h>
#include <dolfin/function/FunctionSpace.h>
#include <dolfin/mesh/DistributedMeshTools.h>
#include <dolfin/mesh/Mesh.h>
#include <dolfin/mesh/MeshIterator.h>
#include <dolfin/mesh/Topology.h>
#include <dolfin/mesh/Vertex.h>

using namespace dolfin;
using namespace dolfin::io;

namespace
{
//-----------------------------------------------------------------------------
// Convert a value_rank to the XDMF string description (Scalar, Vector,
// Tensor)
std::string rank_to_string(std::size_t value_rank)
{
  switch (value_rank)
  {
  case 0:
    return "Scalar";
  case 1:
    return "Vector";
  case 2:
    return "Tensor";
  default:
    throw std::runtime_error("Range Error");
  }

  return "";
}
//-----------------------------------------------------------------------------
// Remap meshfunction data, scattering data to appropriate processes
template <typename T>
void remap_meshfunction_data(mesh::MeshFunction<T>& meshfunction,
                             const std::vector<std::int64_t>& topology_data,
                             const std::vector<T>& value_data)
{
  // Send the read data to each process on the basis of the first
  // vertex of the entity, since we do not know the global_index
  const int cell_dim = meshfunction.dim();
  const auto mesh = meshfunction.mesh();
  // FIXME : get vertices_per_entity properly
  const int vertices_per_entity = meshfunction.dim() + 1;
  const MPI_Comm comm = mesh->mpi_comm();
  const std::size_t num_processes = dolfin::MPI::size(comm);

  // Wrap topology data in boost array
  assert(topology_data.size() % vertices_per_entity == 0);
  const std::size_t num_entities = topology_data.size() / vertices_per_entity;

  // Send (sorted) entity topology and data to a post-office process
  // determined by the lowest global vertex index of the entity
  std::vector<std::vector<std::int64_t>> send_topology(num_processes);
  std::vector<std::vector<T>> send_values(num_processes);
  const std::size_t max_vertex = mesh->num_entities_global(0);
  for (std::size_t i = 0; i < num_entities; ++i)
  {
    std::vector<std::int64_t> cell_topology(
        topology_data.begin() + i * vertices_per_entity,
        topology_data.begin() + (i + 1) * vertices_per_entity);
    std::sort(cell_topology.begin(), cell_topology.end());

    // Use first vertex to decide where to send this data
    const std::size_t destination_process
        = dolfin::MPI::index_owner(comm, cell_topology.front(), max_vertex);

    send_topology[destination_process].insert(
        send_topology[destination_process].end(), cell_topology.begin(),
        cell_topology.end());
    send_values[destination_process].push_back(value_data[i]);
  }

  std::vector<std::vector<std::int64_t>> receive_topology(num_processes);
  std::vector<std::vector<T>> receive_values(num_processes);
  dolfin::MPI::all_to_all(comm, send_topology, receive_topology);
  dolfin::MPI::all_to_all(comm, send_values, receive_values);

  // Generate requests for data from remote processes, based on the
  // first vertex of the mesh::MeshEntities which belong on this process
  // Send our process number, and our local index, so it can come back
  // directly to the right place
  std::vector<std::vector<std::int64_t>> send_requests(num_processes);
  const std::size_t rank = dolfin::MPI::rank(comm);
  for (auto& cell : mesh::MeshRange<mesh::MeshEntity>(*mesh, cell_dim,
                                                      mesh::MeshRangeType::ALL))
  {
    std::vector<std::int64_t> cell_topology;
    if (cell_dim == 0)
      cell_topology.push_back(cell.global_index());
    else
    {
      for (auto& v : mesh::EntityRange<mesh::Vertex>(cell))
        cell_topology.push_back(v.global_index());
    }

    std::sort(cell_topology.begin(), cell_topology.end());

    // Use first vertex to decide where to send this request
    std::size_t send_to_process
        = dolfin::MPI::index_owner(comm, cell_topology.front(), max_vertex);
    // Map to this process and local index by appending to send data
    cell_topology.push_back(cell.index());
    cell_topology.push_back(rank);
    send_requests[send_to_process].insert(send_requests[send_to_process].end(),
                                          cell_topology.begin(),
                                          cell_topology.end());
  }

  std::vector<std::vector<std::int64_t>> receive_requests(num_processes);
  dolfin::MPI::all_to_all(comm, send_requests, receive_requests);

  // At this point, the data with its associated vertices is in
  // receive_values and receive_topology and the final destinations
  // are stored in receive_requests as
  // [vertices][index][process][vertices][index][process]...  Some
  // data will have more than one destination

  // Create a mapping from the topology vector to the desired data
  std::map<std::vector<std::int64_t>, T> cell_to_data;

  for (std::size_t i = 0; i < receive_values.size(); ++i)
  {
    assert(receive_values[i].size() * vertices_per_entity
           == receive_topology[i].size());
    auto p = receive_topology[i].begin();
    for (std::size_t j = 0; j < receive_values[i].size(); ++j)
    {
      const std::vector<std::int64_t> cell(p, p + vertices_per_entity);
      cell_to_data.insert({cell, receive_values[i][j]});
      p += vertices_per_entity;
    }
  }

  // Clear vectors for reuse - now to send values and indices to final
  // destination
  send_topology = std::vector<std::vector<std::int64_t>>(num_processes);
  send_values = std::vector<std::vector<T>>(num_processes);

  // Go through requests, which are stacked as [vertex, vertex, ...]
  // [index] [proc] etc.  Use the vertices as the key for the map
  // (above) to retrieve the data to send to proc
  for (std::size_t i = 0; i < receive_requests.size(); ++i)
  {
    for (auto p = receive_requests[i].begin(); p != receive_requests[i].end();
         p += (vertices_per_entity + 2))
    {
      const std::vector<std::int64_t> cell(p, p + vertices_per_entity);
      const std::size_t remote_index = *(p + vertices_per_entity);
      const std::size_t send_to_proc = *(p + vertices_per_entity + 1);

      const auto find_cell = cell_to_data.find(cell);
      assert(find_cell != cell_to_data.end());
      send_values[send_to_proc].push_back(find_cell->second);
      send_topology[send_to_proc].push_back(remote_index);
    }
  }

  dolfin::MPI::all_to_all(comm, send_topology, receive_topology);
  dolfin::MPI::all_to_all(comm, send_values, receive_values);

  // Get reference to mesh function data array
  Eigen::Ref<Eigen::Array<T, Eigen::Dynamic, 1>> mf_values
      = meshfunction.values();

  // At this point, receive_topology should only list the local indices
  // and received values should have the appropriate values for each
  for (std::size_t i = 0; i < receive_values.size(); ++i)
  {
    assert(receive_values[i].size() == receive_topology[i].size());
    for (std::size_t j = 0; j < receive_values[i].size(); ++j)
      mf_values[receive_topology[i][j]] = receive_values[i][j];
  }
}
//----------------------------------------------------------------------------

//-----------------------------------------------------------------------------
// Return topology data on this process as a flat vector
std::vector<std::int64_t> compute_topology_data(const mesh::Mesh& mesh,
                                                int cell_dim)
{
  // Create vector to store topology data
  const int num_vertices_per_cell = mesh::num_cell_vertices(
      mesh::cell_entity_type(mesh.cell_type, cell_dim));

  std::vector<std::int64_t> topology_data;
  topology_data.reserve(mesh.num_entities(cell_dim) * (num_vertices_per_cell));

  // Get mesh communicator
  MPI_Comm comm = mesh.mpi_comm();

  const std::vector<std::int8_t> perm = mesh::vtk_mapping(mesh.cell_type);
  const int tdim = mesh.topology().dim();
  if (dolfin::MPI::size(comm) == 1 or cell_dim == tdim)
  {
    // Simple case when nothing is shared between processes
    if (cell_dim == 0)
    {
      for (auto& v : mesh::MeshRange<mesh::Vertex>(mesh))
        topology_data.push_back(v.global_index());
    }
    else
    {
      const auto& global_vertices = mesh.topology().global_indices(0);
      for (auto& c : mesh::MeshRange<mesh::MeshEntity>(mesh, cell_dim))
      {
        const std::int32_t* entities = c.entities(0);
        for (int i = 0; i < c.num_entities(0); ++i)
          topology_data.push_back(global_vertices[entities[perm[i]]]);
      }
    }
  }
  else
  {
    std::set<std::uint32_t> non_local_entities
        = xdmf_write::compute_nonlocal_entities(mesh, cell_dim);

    if (cell_dim == 0)
    {
      // Special case for mesh of points
      for (auto& v : mesh::MeshRange<mesh::Vertex>(mesh))
      {
        if (non_local_entities.find(v.index()) == non_local_entities.end())
          topology_data.push_back(v.global_index());
      }
    }
    else
    {
      // Local-to-global map for point indices
      const auto& global_vertices = mesh.topology().global_indices(0);
      for (auto& e : mesh::MeshRange<mesh::MeshEntity>(mesh, cell_dim))
      {
        // If not excluded, add to topology
        if (non_local_entities.find(e.index()) == non_local_entities.end())
        {
          for (int i = 0; i != e.num_entities(0); ++i)
          {
            const std::int32_t local_idx = e.entities(0)[perm[i]];
            topology_data.push_back(global_vertices[local_idx]);
          }
        }
      }
    }
  }

  return topology_data;
}
//-----------------------------------------------------------------------------
// Return data associated with a data set node
template <typename T>
std::vector<T> get_dataset(MPI_Comm comm, const pugi::xml_node& dataset_node,
                           const boost::filesystem::path& parent_path,
                           std::array<std::int64_t, 2> range = {{0, 0}})
{
  // FIXME: Need to sort out datasset dimensions - can't depend on
  // HDF5 shape, and a Topology data item is not required to have a
  // 'Dimensions' attribute since the dimensions can be determined
  // from the number of cells and the cell type (for topology, one
  // must supply cell type + (number of cells or dimensions).
  //
  // A geometry data item must have 'Dimensions' attribute.

  assert(dataset_node);
  pugi::xml_attribute format_attr = dataset_node.attribute("Format");
  assert(format_attr);

  // Get data set shape from 'Dimensions' attribute (empty if not available)
  const std::vector<std::int64_t> shape_xml
      = xdmf_utils::get_dataset_shape(dataset_node);

  const std::string format = format_attr.as_string();
  std::vector<T> data_vector;
  // Only read ASCII on process 0
  if (format == "XML")
  {
    if (dolfin::MPI::rank(comm) == 0)
    {
      // Read data and trim any leading/trailing whitespace
      pugi::xml_node data_node = dataset_node.first_child();
      assert(data_node);
      std::string data_str = data_node.value();

      // Split data based on spaces and line breaks
      std::vector<boost::iterator_range<std::string::iterator>> data_vector_str;
      boost::split(data_vector_str, data_str, boost::is_any_of(" \n"));

      // Add data to numerical vector
      data_vector.reserve(data_vector_str.size());
      for (auto& v : data_vector_str)
      {
        if (v.begin() != v.end())
          data_vector.push_back(
              boost::lexical_cast<T>(boost::copy_range<std::string>(v)));
      }
    }
  }
  else if (format == "HDF")
  {
    // Get file and data path
    auto paths = xdmf_utils::get_hdf5_paths(dataset_node);

    // Handle cases where file path is (a) absolute or (b) relative
    boost::filesystem::path h5_filepath(paths[0]);
    if (!h5_filepath.is_absolute())
      h5_filepath = parent_path / h5_filepath;

    // Open HDF5 for reading
    HDF5File h5_file(comm, h5_filepath.string(), "r");

    // Get data shape from HDF5 file
    const std::vector<std::int64_t> shape_hdf5
        = HDF5Interface::get_dataset_shape(h5_file.h5_id(), paths[1]);

    // FIXME: should we support empty data sets?
    // Check that data set is not empty
    assert(!shape_hdf5.empty());
    assert(shape_hdf5[0] != 0);

    // Determine range of data to read from HDF5 file. This is
    // complicated by the XML Dimension attribute and the HDF5 storage
    // possibly having different shapes, e.g. the HDF5 storgae may be a
    // flat array.

    // If range = {0, 0} then no range is supplied
    // and we must determine the range
    if (range[0] == 0 and range[1] == 0)
    {
      if (shape_xml == shape_hdf5)
        range = dolfin::MPI::local_range(comm, shape_hdf5[0]);
      else if (!shape_xml.empty() and shape_hdf5.size() == 1)
      {
        // Size of dims > 0
        std::int64_t d = 1;
        for (std::size_t i = 1; i < shape_xml.size(); ++i)
          d *= shape_xml[i];

        // Check for data size consistency
        if (d * shape_xml[0] != shape_hdf5[0])
        {
          throw std::runtime_error("Data size in XDMF/XML and size of HDF5 "
                                   "dataset are inconsistent");
        }

        // Compute data range to read
        range = dolfin::MPI::local_range(comm, shape_xml[0]);
        range[0] *= d;
        range[1] *= d;
      }
      else
      {
        throw std::runtime_error(
            "This combination of array shapes in XDMF and HDF5 "
            "is not supported");
      }
    }

    // Retrieve data
    data_vector
        = HDF5Interface::read_dataset<T>(h5_file.h5_id(), paths[1], range);
  }
  else
    throw std::runtime_error("Storage format \"" + format + "\" is unknown");

  // Get dimensions for consistency (if available in DataItem node)
  if (shape_xml.empty())
  {
    std::int64_t size = 1;
    for (auto dim : shape_xml)
      size *= dim;

    if (size != (std::int64_t)dolfin::MPI::sum(comm, data_vector.size()))
    {
      throw std::runtime_error(
          "Data sizes in attribute and size of data read are inconsistent");
    }
  }

  return data_vector;
}
//----------------------------------------------------------------------------
// Return a vector of numerical values from a vector of stringstream
template <typename T>
std::vector<T> string_to_vector(const std::vector<std::string>& x_str)
{
  std::vector<T> data;
  for (auto& v : x_str)
  {
    if (!v.empty())
      data.push_back(boost::lexical_cast<T>(v));
  }

  return data;
}
//-----------------------------------------------------------------------------
// Return a string of the form "x y"
template <typename X, typename Y>
std::string to_string(X x, Y y)
{
  return std::to_string(x) + " " + std::to_string(y);
}
//-----------------------------------------------------------------------------

} // namespace

std::set<std::uint32_t>
xdmf_write::compute_nonlocal_entities(const mesh::Mesh& mesh, int cell_dim)
{
  // If not already numbered, number entities of
  // order cell_dim so we can get shared_entities
  mesh::DistributedMeshTools::number_entities(mesh, cell_dim);

  const int mpi_rank = dolfin::MPI::rank(mesh.mpi_comm());
  const mesh::Topology& topology = mesh.topology();
  const std::map<std::int32_t, std::set<std::int32_t>>& shared_entities
      = topology.shared_entities(cell_dim);

  std::set<std::uint32_t> non_local_entities;

  const int tdim = mesh.topology().dim();
  bool ghosted = (topology.size(tdim) > topology.ghost_offset(tdim));
  if (!ghosted)
  {
    // No ghost cells - exclude shared entities which are on lower rank
    // processes
    for (const auto& e : shared_entities)
    {
      const int lowest_rank_owner = *(e.second.begin());
      if (lowest_rank_owner < mpi_rank)
        non_local_entities.insert(e.first);
    }
  }
  else
  {
    // Iterate through ghost cells, adding non-ghost entities which are
    // in lower rank process cells
    const std::vector<std::int32_t>& cell_owners = topology.cell_owner();
    const std::int32_t ghost_offset_c = topology.ghost_offset(tdim);
    const std::int32_t ghost_offset_e = topology.ghost_offset(cell_dim);
    for (auto& c : mesh::MeshRange<mesh::MeshEntity>(
             mesh, tdim, mesh::MeshRangeType::GHOST))
    {
      assert(c.index() >= ghost_offset_c);
      const int cell_owner = cell_owners[c.index() - ghost_offset_c];
      for (auto& e : mesh::EntityRange<mesh::MeshEntity>(c, cell_dim))
      {
        const bool not_ghost = e.index() < ghost_offset_e;
        if (not_ghost and cell_owner < mpi_rank)
          non_local_entities.insert(e.index());
      }
    }
  }
  return non_local_entities;
}
//-----------------------------------------------------------------------------
void xdmf_write::add_points(
    MPI_Comm comm, pugi::xml_node& xdmf_node, hid_t h5_id,
<<<<<<< HEAD
    const Eigen::Array<double, Eigen::Dynamic, 3, Eigen::RowMajor>& points)
=======
    const Eigen::Ref<
        const Eigen::Array<double, Eigen::Dynamic, 3, Eigen::RowMajor>>
        points)
>>>>>>> 5e400780
{
  xdmf_node.append_attribute("Version") = "3.0";
  xdmf_node.append_attribute("xmlns:xi") = "http://www.w3.org/2001/XInclude";
  pugi::xml_node domain_node = xdmf_node.append_child("Domain");
  assert(domain_node);

  // Add a Grid to the domain
  pugi::xml_node grid_node = domain_node.append_child("Grid");
  assert(grid_node);
  grid_node.append_attribute("GridType") = "Uniform";
  grid_node.append_attribute("Name") = "Point cloud";

  pugi::xml_node topology_node = grid_node.append_child("Topology");
  assert(topology_node);
  const std::size_t n = points.rows();
  const std::int64_t nglobal = dolfin::MPI::sum(comm, n);
  topology_node.append_attribute("NumberOfElements")
      = std::to_string(nglobal).c_str();
  topology_node.append_attribute("TopologyType") = "PolyVertex";
  topology_node.append_attribute("NodesPerElement") = 1;

  pugi::xml_node geometry_node = grid_node.append_child("Geometry");
  assert(geometry_node);
  geometry_node.append_attribute("GeometryType") = "XYZ";

  // Pack data
<<<<<<< HEAD
  std::vector<double> x(3 * n);
  for (std::size_t i = 0; i < n; ++i)
    for (std::size_t j = 0; j < 3; ++j)
      x[3 * i + j] = points(i, j);
=======
  std::vector<double> x(points.data(), points.data() + points.size());
  // std::vector<double> x(3 * n);
  // for (std::size_t i = 0; i < n; ++i)
  //   for (std::size_t j = 0; j < 3; ++j)
  //     x[3 * i + j] = points[i][j];
>>>>>>> 5e400780

  const std::vector<std::int64_t> shape = {nglobal, 3};
  add_data_item(comm, geometry_node, h5_id, "/Points/coordinates", x, shape,
                "");
}
//----------------------------------------------------------------------------
void xdmf_write::add_topology_data(MPI_Comm comm, pugi::xml_node& xml_node,
                                   hid_t h5_id, const std::string path_prefix,
                                   const mesh::Mesh& mesh, int cell_dim)
{
  // Get number of cells (global) and vertices per cell from mesh
  const std::int64_t num_cells = mesh.topology().size_global(cell_dim);
  int num_nodes_per_cell = mesh::num_cell_vertices(
      mesh::cell_entity_type(mesh.cell_type, cell_dim));

  // Get VTK string for cell type and degree (linear or quadratic)
  const std::size_t degree = mesh.degree();
  const std::string vtk_cell_str = xdmf_utils::vtk_cell_type_str(
      mesh::cell_entity_type(mesh.cell_type, cell_dim), degree);

  pugi::xml_node topology_node = xml_node.append_child("Topology");
  assert(topology_node);
  topology_node.append_attribute("NumberOfElements")
      = std::to_string(num_cells).c_str();
  topology_node.append_attribute("TopologyType") = vtk_cell_str.c_str();

  // Compute packed topology data
  std::vector<std::int64_t> topology_data;

  if (degree > 1)
  {
    const int tdim = mesh.topology().dim();
    if (cell_dim != tdim)
    {
      throw std::runtime_error("Cannot create topology data for mesh. "
                               "Can only create mesh of cells");
    }

    const auto& global_points = mesh.geometry().global_indices();
    const mesh::Connectivity& cell_points
        = mesh.coordinate_dofs().entity_points();

    // Adjust num_nodes_per_cell to appropriate size
    num_nodes_per_cell = cell_points.size(0);
    topology_data.reserve(num_nodes_per_cell * mesh.num_entities(tdim));
    const std::vector<std::uint8_t>& perm
        = mesh.coordinate_dofs().cell_permutation();

    for (std::int32_t c = 0; c < mesh.num_entities(tdim); ++c)
    {
      const std::int32_t* points = cell_points.connections(c);
      for (std::int32_t i = 0; i < num_nodes_per_cell; ++i)
        topology_data.push_back(global_points[points[perm[i]]]);
    }
  }
  else
    topology_data = compute_topology_data(mesh, cell_dim);

  topology_node.append_attribute("NodesPerElement") = num_nodes_per_cell;

  // Add topology DataItem node
  const std::string group_name = path_prefix + "/" + "mesh";
  const std::string h5_path = group_name + "/topology";
  const std::vector<std::int64_t> shape = {num_cells, num_nodes_per_cell};
  const std::string number_type = "UInt";

  xdmf_write::add_data_item(comm, topology_node, h5_id, h5_path, topology_data,
                            shape, number_type);
}
//-----------------------------------------------------------------------------
void xdmf_write::add_geometry_data(MPI_Comm comm, pugi::xml_node& xml_node,
                                   hid_t h5_id, const std::string path_prefix,
                                   const mesh::Mesh& mesh)
{
  const mesh::Geometry& mesh_geometry = mesh.geometry();
  int gdim = mesh_geometry.dim();

  // Compute number of points (global) in mesh (equal to number of vertices
  // for affine meshes)
  const std::int64_t num_points = mesh.geometry().num_points_global();

  // Add geometry node and attributes
  pugi::xml_node geometry_node = xml_node.append_child("Geometry");
  assert(geometry_node);
  assert(gdim > 0 and gdim <= 3);
  const std::string geometry_type = (gdim == 3) ? "XYZ" : "XY";
  geometry_node.append_attribute("GeometryType") = geometry_type.c_str();

  // Pack geometry data
  EigenRowArrayXXd _x = mesh::DistributedMeshTools::reorder_by_global_indices(
      mesh.mpi_comm(), mesh.geometry().points(),
      mesh.geometry().global_indices());

  // Increase 1D to 2D because XDMF has no "X" geometry, use "XY"
  int width = (gdim == 1) ? 2 : gdim;

  std::size_t num_values = _x.rows() * width;
  std::vector<double> x(num_values, 0.0);

  if (width == 3)
    std::copy(_x.data(), _x.data() + _x.size(), x.begin());
  else
  {
    for (int i = 0; i < _x.rows(); ++i)
    {
      for (int j = 0; j < gdim; ++j)
        x[width * i + j] = _x(i, j);
    }
  }

  // Add geometry DataItem node
  const std::string group_name = path_prefix + "/" + "mesh";
  const std::string h5_path = group_name + "/geometry";
  const std::vector<std::int64_t> shape = {num_points, width};

  xdmf_write::add_data_item(comm, geometry_node, h5_id, h5_path, x, shape, "");
}
//-----------------------------------------------------------------------------
void xdmf_write::add_mesh(MPI_Comm comm, pugi::xml_node& xml_node, hid_t h5_id,
                          const mesh::Mesh& mesh, const std::string path_prefix)
{
  LOG(INFO) << "Adding mesh to node \"" << xml_node.path('/') << "\"";

  // Add grid node and attributes
  pugi::xml_node grid_node = xml_node.append_child("Grid");
  assert(grid_node);
  grid_node.append_attribute("Name") = "mesh";
  grid_node.append_attribute("GridType") = "Uniform";

  // Add topology node and attributes (including writing data)
  const int tdim = mesh.topology().dim();
  add_topology_data(comm, grid_node, h5_id, path_prefix, mesh, tdim);

  // Add geometry node and attributes (including writing data)
  add_geometry_data(comm, grid_node, h5_id, path_prefix, mesh);
}
//----------------------------------------------------------------------------
void xdmf_write::add_function(MPI_Comm mpi_comm, pugi::xml_node& xml_node,
                              hid_t h5_id, std::string h5_path,
                              const function::Function& u,
                              std::string function_name, const mesh::Mesh& mesh,
                              const std::string component)
{
  LOG(INFO) << "Adding function to node \"" << xml_node.path('/') << "\"";

  std::string element_family = u.function_space()->element->family();
  const std::size_t element_degree = u.function_space()->element->degree();
  const mesh::CellType element_cell_type
      = u.function_space()->element->cell_shape();

  // Map of standard UFL family abbreviations for visualisation
  const std::map<std::string, std::string> family_abbr
      = {{"Lagrange", "CG"},
         {"Discontinuous Lagrange", "DG"},
         {"Raviart-Thomas", "RT"},
         {"Brezzi-Douglas-Marini", "BDM"},
         {"Crouzeix-Raviart", "CR"},
         {"Nedelec 1st kind H(curl)", "N1curl"},
         {"Nedelec 2nd kind H(curl)", "N2curl"},
         {"Q", "Q"},
         {"DQ", "DQ"}};

  const std::map<mesh::CellType, std::string> cell_shape_repr
      = {{mesh::CellType::interval, "interval"},
         {mesh::CellType::triangle, "triangle"},
         {mesh::CellType::tetrahedron, "tetrahedron"},
         {mesh::CellType::quadrilateral, "quadrilateral"},
         {mesh::CellType::hexahedron, "hexahedron"}};

  // Check that element is supported
  auto const it = family_abbr.find(element_family);
  if (it == family_abbr.end())
    throw std::runtime_error("Element type not supported for XDMF output.");
  element_family = it->second;

  // Check that cell shape is supported
  auto it_shape = cell_shape_repr.find(element_cell_type);
  if (it_shape == cell_shape_repr.end())
    throw std::runtime_error("Cell type not supported for XDMF output.");
  const std::string element_cell = it_shape->second;

  // Prepare main Attribute for the FiniteElementFunction type
  std::string attr_name;
  if (component.empty())
    attr_name = function_name;
  else
  {
    attr_name = component + "_" + function_name;
    h5_path = h5_path + "/" + component;
  }

  pugi::xml_node fe_attribute_node = xml_node.append_child("Attribute");
  fe_attribute_node.append_attribute("ItemType") = "FiniteElementFunction";
  fe_attribute_node.append_attribute("ElementFamily") = element_family.c_str();
  fe_attribute_node.append_attribute("ElementDegree")
      = std::to_string(element_degree).c_str();
  fe_attribute_node.append_attribute("ElementCell") = element_cell.c_str();
  fe_attribute_node.append_attribute("Name") = attr_name.c_str();
  fe_attribute_node.append_attribute("Center") = "Other";
  fe_attribute_node.append_attribute("AttributeType")
      = rank_to_string(u.value_rank()).c_str();

  // Prepare and save number of dofs per cell (x_cell_dofs) and cell
  // dofmaps (cell_dofs)

  assert(u.function_space()->dofmap);
  const fem::DofMap& dofmap = *u.function_space()->dofmap;

  const std::size_t tdim = mesh.topology().dim();
  std::vector<PetscInt> cell_dofs;
  std::vector<std::size_t> x_cell_dofs;
  const std::size_t n_cells = mesh.topology().ghost_offset(tdim);
  x_cell_dofs.reserve(n_cells);

  Eigen::Array<std::int64_t, Eigen::Dynamic, 1> local_to_global_map
      = dofmap.index_map->indices(true);

  // Add number of dofs for each cell
  // Add cell dofmap
  for (std::size_t i = 0; i != n_cells; ++i)
  {
    x_cell_dofs.push_back(cell_dofs.size());
    auto cell_dofs_i = dofmap.cell_dofs(i);
    for (Eigen::Index j = 0; j < cell_dofs_i.size(); ++j)
    {
      auto p = cell_dofs_i[j];
      assert(p < (PetscInt)local_to_global_map.size());
      cell_dofs.push_back(local_to_global_map[p]);
    }
  }

  // Add offset to CSR index to be seamless in parallel
  std::size_t offset = MPI::global_offset(mpi_comm, cell_dofs.size(), true);
  std::transform(x_cell_dofs.begin(), x_cell_dofs.end(), x_cell_dofs.begin(),
                 std::bind2nd(std::plus<std::size_t>(), offset));

  const std::int64_t num_cell_dofs_global
      = MPI::sum(mpi_comm, cell_dofs.size());

  // Write dofmap = indices to the values DataItem
  xdmf_write::add_data_item(mpi_comm, fe_attribute_node, h5_id,
                            h5_path + "/cell_dofs", cell_dofs,
                            {num_cell_dofs_global, 1}, "UInt");

  // FIXME: Avoid unnecessary copying of data
  // Get all local data
  const la::PETScVector& u_vector = u.vector();
  PetscErrorCode ierr;
  const PetscScalar* u_ptr = nullptr;
  ierr = VecGetArrayRead(u_vector.vec(), &u_ptr);
  if (ierr != 0)
    la::petsc_error(ierr, __FILE__, "VecGetArrayRead");
  std::vector<PetscScalar> local_data(u_ptr, u_ptr + u_vector.local_size());
  ierr = VecRestoreArrayRead(u_vector.vec(), &u_ptr);
  if (ierr != 0)
    la::petsc_error(ierr, __FILE__, "VecRestoreArrayRead");

#ifdef PETSC_USE_COMPLEX
  // FIXME: Avoid copies by writing directly a compound data
  std::vector<double> component_data_values(local_data.size());
  for (unsigned int i = 0; i < local_data.size(); i++)
  {
    if (component == "real")
      component_data_values[i] = local_data[i].real();
    else if (component == "imag")
      component_data_values[i] = local_data[i].imag();
  }

  xdmf_write::add_data_item(mpi_comm, fe_attribute_node, h5_id,
                            h5_path + "/vector", component_data_values,
                            {(std::int64_t)u_vector.size(), 1}, "Float");
#else
  xdmf_write::add_data_item(mpi_comm, fe_attribute_node, h5_id,
                            h5_path + "/vector", local_data,
                            {(std::int64_t)u_vector.size(), 1}, "Float");
#endif

  if (MPI::rank(mpi_comm) == MPI::size(mpi_comm) - 1)
    x_cell_dofs.push_back(num_cell_dofs_global);

  const std::int64_t num_x_cell_dofs_global
      = mesh.num_entities_global(tdim) + 1;

  // Write number of dofs per cell
  xdmf_write::add_data_item(mpi_comm, fe_attribute_node, h5_id,
                            h5_path + "/x_cell_dofs", x_cell_dofs,
                            {num_x_cell_dofs_global, 1}, "UInt");

  // Save cell ordering - copy to local vector and cut off ghosts
  std::vector<std::size_t> cells(mesh.topology().global_indices(tdim).begin(),
                                 mesh.topology().global_indices(tdim).begin()
                                     + n_cells);

  const std::int64_t num_cells_global = mesh.num_entities_global(tdim);

  xdmf_write::add_data_item(mpi_comm, fe_attribute_node, h5_id,
                            h5_path + "/cells", cells, {num_cells_global, 1},
                            "UInt");
}
//-----------------------------------------------------------------------------<|MERGE_RESOLUTION|>--- conflicted
+++ resolved
@@ -473,13 +473,9 @@
 //-----------------------------------------------------------------------------
 void xdmf_write::add_points(
     MPI_Comm comm, pugi::xml_node& xdmf_node, hid_t h5_id,
-<<<<<<< HEAD
-    const Eigen::Array<double, Eigen::Dynamic, 3, Eigen::RowMajor>& points)
-=======
     const Eigen::Ref<
         const Eigen::Array<double, Eigen::Dynamic, 3, Eigen::RowMajor>>
         points)
->>>>>>> 5e400780
 {
   xdmf_node.append_attribute("Version") = "3.0";
   xdmf_node.append_attribute("xmlns:xi") = "http://www.w3.org/2001/XInclude";
@@ -505,19 +501,7 @@
   assert(geometry_node);
   geometry_node.append_attribute("GeometryType") = "XYZ";
 
-  // Pack data
-<<<<<<< HEAD
-  std::vector<double> x(3 * n);
-  for (std::size_t i = 0; i < n; ++i)
-    for (std::size_t j = 0; j < 3; ++j)
-      x[3 * i + j] = points(i, j);
-=======
   std::vector<double> x(points.data(), points.data() + points.size());
-  // std::vector<double> x(3 * n);
-  // for (std::size_t i = 0; i < n; ++i)
-  //   for (std::size_t j = 0; j < 3; ++j)
-  //     x[3 * i + j] = points[i][j];
->>>>>>> 5e400780
 
   const std::vector<std::int64_t> shape = {nglobal, 3};
   add_data_item(comm, geometry_node, h5_id, "/Points/coordinates", x, shape,
