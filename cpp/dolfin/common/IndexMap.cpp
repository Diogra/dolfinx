// Copyright (C) 2015 Chris Richardson
//
// This file is part of DOLFIN (https://www.fenicsproject.org)
//
// SPDX-License-Identifier:    LGPL-3.0-or-later

#include "IndexMap.h"
#include <algorithm>

using namespace dolfin;
using namespace dolfin::common;

//-----------------------------------------------------------------------------
IndexMap::IndexMap(MPI_Comm mpi_comm, std::int32_t local_size,
                   const std::vector<std::size_t>& ghosts,
                   std::size_t block_size)
    : _mpi_comm(mpi_comm), _myrank(MPI::rank(mpi_comm)), _ghosts(ghosts.size()),
      _ghost_owners(ghosts.size()), _block_size(block_size)
{
  // Calculate offsets
  MPI::all_gather(_mpi_comm, (std::int64_t)local_size, _all_ranges);

  const std::size_t mpi_size = dolfin::MPI::size(_mpi_comm);
  for (std::size_t i = 1; i < mpi_size; ++i)
    _all_ranges[i] += _all_ranges[i - 1];

  _all_ranges.insert(_all_ranges.begin(), 0);

  for (std::size_t i = 0; i < ghosts.size(); ++i)
  {
    _ghosts[i] = ghosts[i];
    _ghost_owners[i] = owner(ghosts[i]);
    assert(_ghost_owners[i] != _myrank);
  }
}
//-----------------------------------------------------------------------------
IndexMap::IndexMap(MPI_Comm mpi_comm, std::int32_t local_size,
                   const std::vector<std::int64_t>& ghosts,
                   std::size_t block_size)
    : _mpi_comm(mpi_comm), _myrank(MPI::rank(mpi_comm)), _ghosts(ghosts.size()),
      _ghost_owners(ghosts.size()), _block_size(block_size)
{
  // Calculate offsets
  MPI::all_gather(_mpi_comm, (std::int64_t)local_size, _all_ranges);

  const std::int32_t mpi_size = dolfin::MPI::size(_mpi_comm);
  for (std::int32_t i = 1; i < mpi_size; ++i)
    _all_ranges[i] += _all_ranges[i - 1];

  _all_ranges.insert(_all_ranges.begin(), 0);

  for (std::size_t i = 0; i < ghosts.size(); ++i)
  {
    _ghosts[i] = ghosts[i];
    _ghost_owners[i] = owner(ghosts[i]);
    assert(_ghost_owners[i] != _myrank);
  }
}
//-----------------------------------------------------------------------------
std::array<std::int64_t, 2> IndexMap::local_range() const
{
  return {{_all_ranges[_myrank], _all_ranges[_myrank + 1]}};
}
//-----------------------------------------------------------------------------
int IndexMap::block_size() const { return _block_size; }
//-----------------------------------------------------------------------------
std::int32_t IndexMap::num_ghosts() const { return _ghosts.size(); }
//-----------------------------------------------------------------------------
std::int32_t IndexMap::size_local() const
{
  return _all_ranges[_myrank + 1] - _all_ranges[_myrank];
}
//-----------------------------------------------------------------------------
std::int64_t IndexMap::size_global() const { return _all_ranges.back(); }
//-----------------------------------------------------------------------------
const Eigen::Array<PetscInt, Eigen::Dynamic, 1>& IndexMap::ghosts() const
{
  return _ghosts;
}
//-----------------------------------------------------------------------------
int IndexMap::owner(std::int64_t global_index) const
{
  auto it
      = std::upper_bound(_all_ranges.begin(), _all_ranges.end(), global_index);
  return std::distance(_all_ranges.begin(), it) - 1;
}
//-----------------------------------------------------------------------------
const Eigen::Array<std::int32_t, Eigen::Dynamic, 1>&
IndexMap::ghost_owners() const
{
  return _ghost_owners;
}
//----------------------------------------------------------------------------
MPI_Comm IndexMap::mpi_comm() const { return _mpi_comm; }
//----------------------------------------------------------------------------
void IndexMap::scatter_fwd(const std::vector<std::int64_t>& local_data,
                           std::vector<std::int64_t>& remote_data, int n) const
<<<<<<< HEAD
=======
{
  scatter_fwd_impl(local_data, remote_data, n);
}
//-----------------------------------------------------------------------------
void IndexMap::scatter_fwd(const std::vector<std::int32_t>& local_data,
                           std::vector<std::int32_t>& remote_data, int n) const
{
  scatter_fwd_impl(local_data, remote_data, n);
}
//-----------------------------------------------------------------------------
std::vector<std::int64_t>
IndexMap::scatter_fwd(const std::vector<std::int64_t>& local_data, int n) const
{
  std::vector<std::int64_t> remote_data;
  scatter_fwd_impl(local_data, remote_data, n);
  return remote_data;
}
//-----------------------------------------------------------------------------
std::vector<std::int32_t>
IndexMap::scatter_fwd(const std::vector<std::int32_t>& local_data, int n) const
{
  std::vector<std::int32_t> remote_data;
  scatter_fwd_impl(local_data, remote_data, n);
  return remote_data;
}
//-----------------------------------------------------------------------------
void IndexMap::scatter_rev(std::vector<std::int64_t>& local_data,
                           const std::vector<std::int64_t>& remote_data, int n,
                           MPI_Op op) const
{
  scatter_rev_impl(local_data, remote_data, n, op);
}
//-----------------------------------------------------------------------------
void IndexMap::scatter_rev(std::vector<std::int32_t>& local_data,
                           const std::vector<std::int32_t>& remote_data, int n,
                           MPI_Op op) const
{
  scatter_rev_impl(local_data, remote_data, n, op);
}
//-----------------------------------------------------------------------------
template <typename T>
void IndexMap::scatter_fwd_impl(const std::vector<T>& local_data,
                                std::vector<T>& remote_data, int n) const
>>>>>>> 6d30c7cd
{
  const std::size_t _size_local = size_local();
  assert(local_data.size() == n * _size_local);
  remote_data.resize(n * num_ghosts());

  // Open window into owned data
  MPI_Win win;
<<<<<<< HEAD
  MPI_Win_create(const_cast<std::int64_t*>(local_data.data()),
                 sizeof(std::int64_t) * n * _size_local, sizeof(std::int64_t),
                 MPI_INFO_NULL, _mpi_comm, &win);
=======
  MPI_Win_create(const_cast<T*>(local_data.data()), sizeof(T) * n * _size_local,
                 sizeof(T), MPI_INFO_NULL, _mpi_comm, &win);
>>>>>>> 6d30c7cd
  MPI_Win_fence(0, win);

  // Fetch ghost data from owner
  for (int i = 0; i < num_ghosts(); ++i)
  {
    // Remote process rank
    const int p = _ghost_owners[i];

    // Index on remote process
    const int remote_data_offset = _ghosts[i] - _all_ranges[p];

    // Stack up requests
<<<<<<< HEAD
    MPI_Get(remote_data.data() + n * i, n,
            dolfin::MPI::mpi_type<std::int64_t>(), p, n * remote_data_offset, n,
            dolfin::MPI::mpi_type<std::int64_t>(), win);
  }

  // Synchronise and free window
  MPI_Win_fence(0, win);
  MPI_Win_free(&win);
}
//-----------------------------------------------------------------------------
void IndexMap::scatter_rev(std::vector<std::int64_t>& local_data,
                           const std::vector<std::int64_t>& remote_data,
                           int n) const
{
  assert((std::int32_t)remote_data.size() == n * num_ghosts());
  local_data.resize(n * size_local(), 0);

  // Open window into local data array
  MPI_Win win;
  MPI_Win_create(local_data.data(), sizeof(std::int64_t) * n * size_local(),
                 sizeof(std::int64_t), MPI_INFO_NULL, _mpi_comm, &win);
  MPI_Win_fence(0, win);

  // 'Put' (accumulate) ghost data onto owning process
  for (int i = 0; i < num_ghosts(); ++i)
  {
    // Remote owning process
    const int p = _ghost_owners[i];

    // Index on remote process
    const int remote_data_offset = _ghosts[i] - _all_ranges[p];

    // Stack up requests (sum)
    MPI_Accumulate(remote_data.data() + n * i, n, MPI::mpi_type<std::int64_t>(),
                   p, remote_data_offset, n, MPI::mpi_type<std::int64_t>(),
                   MPI_SUM, win);
  }

  // Synchronise and free window
=======
    MPI_Get(remote_data.data() + n * i, n, dolfin::MPI::mpi_type<T>(), p,
            n * remote_data_offset, n, dolfin::MPI::mpi_type<T>(), win);
  }

  // Synchronise and free window
  MPI_Win_fence(0, win);
  MPI_Win_free(&win);
}
//-----------------------------------------------------------------------------
template <typename T>
void IndexMap::scatter_rev_impl(std::vector<T>& local_data,
                                const std::vector<T>& remote_data, int n,
                                MPI_Op op) const
{
  assert((std::int32_t)remote_data.size() == n * num_ghosts());
  local_data.resize(n * size_local(), 0);

  // Open window into local data array
  MPI_Win win;
  MPI_Win_create(local_data.data(), sizeof(T) * n * size_local(), sizeof(T),
                 MPI_INFO_NULL, _mpi_comm, &win);
  MPI_Win_fence(0, win);

  // 'Put' (accumulate) ghost data onto owning process
  for (int i = 0; i < num_ghosts(); ++i)
  {

    // Remote owning process
    const int p = _ghost_owners[i];

    // Index on remote process
    const int remote_data_offset = _ghosts[i] - _all_ranges[p];

    // Stack up requests (sum)
    MPI_Accumulate(remote_data.data() + n * i, n, MPI::mpi_type<T>(), p,
                   n * remote_data_offset, n, MPI::mpi_type<T>(), op, win);
  }

  // Synchronise and free window
>>>>>>> 6d30c7cd
  MPI_Win_fence(0, win);
  MPI_Win_free(&win);
}
//-----------------------------------------------------------------------------<|MERGE_RESOLUTION|>--- conflicted
+++ resolved
@@ -95,8 +95,6 @@
 //----------------------------------------------------------------------------
 void IndexMap::scatter_fwd(const std::vector<std::int64_t>& local_data,
                            std::vector<std::int64_t>& remote_data, int n) const
-<<<<<<< HEAD
-=======
 {
   scatter_fwd_impl(local_data, remote_data, n);
 }
@@ -140,7 +138,6 @@
 template <typename T>
 void IndexMap::scatter_fwd_impl(const std::vector<T>& local_data,
                                 std::vector<T>& remote_data, int n) const
->>>>>>> 6d30c7cd
 {
   const std::size_t _size_local = size_local();
   assert(local_data.size() == n * _size_local);
@@ -148,14 +145,8 @@
 
   // Open window into owned data
   MPI_Win win;
-<<<<<<< HEAD
-  MPI_Win_create(const_cast<std::int64_t*>(local_data.data()),
-                 sizeof(std::int64_t) * n * _size_local, sizeof(std::int64_t),
-                 MPI_INFO_NULL, _mpi_comm, &win);
-=======
   MPI_Win_create(const_cast<T*>(local_data.data()), sizeof(T) * n * _size_local,
                  sizeof(T), MPI_INFO_NULL, _mpi_comm, &win);
->>>>>>> 6d30c7cd
   MPI_Win_fence(0, win);
 
   // Fetch ghost data from owner
@@ -168,47 +159,6 @@
     const int remote_data_offset = _ghosts[i] - _all_ranges[p];
 
     // Stack up requests
-<<<<<<< HEAD
-    MPI_Get(remote_data.data() + n * i, n,
-            dolfin::MPI::mpi_type<std::int64_t>(), p, n * remote_data_offset, n,
-            dolfin::MPI::mpi_type<std::int64_t>(), win);
-  }
-
-  // Synchronise and free window
-  MPI_Win_fence(0, win);
-  MPI_Win_free(&win);
-}
-//-----------------------------------------------------------------------------
-void IndexMap::scatter_rev(std::vector<std::int64_t>& local_data,
-                           const std::vector<std::int64_t>& remote_data,
-                           int n) const
-{
-  assert((std::int32_t)remote_data.size() == n * num_ghosts());
-  local_data.resize(n * size_local(), 0);
-
-  // Open window into local data array
-  MPI_Win win;
-  MPI_Win_create(local_data.data(), sizeof(std::int64_t) * n * size_local(),
-                 sizeof(std::int64_t), MPI_INFO_NULL, _mpi_comm, &win);
-  MPI_Win_fence(0, win);
-
-  // 'Put' (accumulate) ghost data onto owning process
-  for (int i = 0; i < num_ghosts(); ++i)
-  {
-    // Remote owning process
-    const int p = _ghost_owners[i];
-
-    // Index on remote process
-    const int remote_data_offset = _ghosts[i] - _all_ranges[p];
-
-    // Stack up requests (sum)
-    MPI_Accumulate(remote_data.data() + n * i, n, MPI::mpi_type<std::int64_t>(),
-                   p, remote_data_offset, n, MPI::mpi_type<std::int64_t>(),
-                   MPI_SUM, win);
-  }
-
-  // Synchronise and free window
-=======
     MPI_Get(remote_data.data() + n * i, n, dolfin::MPI::mpi_type<T>(), p,
             n * remote_data_offset, n, dolfin::MPI::mpi_type<T>(), win);
   }
@@ -248,7 +198,6 @@
   }
 
   // Synchronise and free window
->>>>>>> 6d30c7cd
   MPI_Win_fence(0, win);
   MPI_Win_free(&win);
 }
