- Change GenericDofMap::cell_dofs return type from const std::vector<..>&
	to ArrayView<const ..>
- Add ArrayView class for views into arrays
- Change fall back linear algebra backend to Eigen
- Add Eigen linear algebra backend
- Remove deprecated GenericDofMap::geometric_dim function (fixes Issue #443)
- Add quadrature rules for multimesh/cut-cell integration up to order 6
<<<<<<< HEAD
- Implement MPI reductions and XML ouput of Table class
- list_timings() is now collective and returns MPI average acrros processes
- Add dump_timings_to_xml()
- Add enum TimingType { wall, user, system } for selecting wall-clock,
  user and system time in timing routines
- Bump required SWIG version to 3.0.3
=======
- Increase default maximum iterations in NewtonSolver to 50.
>>>>>>> d82abe5c
1.5.0 [2015-01-12]
 - DG demos working is parallel
 - Simplify re-use of LU factorisations
 - CMake 3 compatibility
 - Make underlying SLEPc object accessible
 - Full support for linear algebra backends with 64-bit integers
 - Add smoothed aggregation AMG elasticity demo
 - Add support for slepc4py
 - Some self-assignment fixes in mesh data structures
 - Deprecated GenericDofMap::geometric_dimension()
 - Experimental support for ghosted meshes (overlapping region in parallel)
 - Significant memory reduction in dofmap storage
 - Re-write dofmap construction with significant performance and scaling
	improvements in parallel
 - Switch to local (process-wise) indexing for dof indices
 - Support local (process-wise) indexing in linear algerbra backends
 - Added support for PETSc 3.5, require version >= 3.3
 - Exposed DofMap::tabulate_local_to_global_dofs,
	MeshEntity::sharing_processes in Python
 - Added GenericDofmap::local_dimension("all"|"owned"|"unowned")
 - Added access to SLEPc or slepc4py EPS object of SLEPcEigenSolver
	(requires slepc4py version >= 3.5.1)
 - LinearOperator can now be accessed using petsc4py
 - Add interface (PETScTAOSolver) for the PETSc nonlinear (bound-constrained)
	optimisation solver (TAO)
 - Add GenericMatrix::nnz() function to return number of nonzero
	entries in matrix (fixes #110)
 - Add smoothed aggregation algerbraic multigrid demo for elasticity
 - Add argument 'function' to project, to store the result into a preallocated
	function
 - Remove CGAL dependency and mesh generation, now provided by mshr
 - Python 2.7 required
 - Add experimental Python 3 support. Need swig version 3.0.3 or later
 - Move to py.test, speed up unit tests and make tests more robust in parallel
 - Repeated initialization of PETScMatrix is now an error
 - MPI interface change: num_processes -> size, process_number -> rank
 - Add optional argument project(..., function=f), to avoid superfluous
	allocation
 - Remove excessive printing of points during extrapolation
 - Clean up DG demos by dropping restrictions of Constants: c('+') -> c
 - Fix systemassembler warning when a and L both provide the same subdomain
	data.
 - Require mesh instead of cell argument to FacetArea, FacetNormal,
	CellSize, CellVolume, SpatialCoordinate, Circumradius,
	MinFacetEdgeLength, MaxFacetEdgeLength
 - Remove argument reset_sparsity to assemble()
 - Simplify assemble() and Form() signature: remove arguments mesh,
	coefficients, function_spaces, common_cell. These are now
	all found by inspecting the UFL form
 - Speed up assembly of forms with multiple integrals depending on
	different functions, e.g. f*dx(1) + g*dx(2).
 - Handle accessing of GenericVectors using numpy arrays in python layer
	instead of in hard-to-maintain C++ layer
 - Add support for mpi groups in jit-compilation
 - Make access to HDFAttributes more dict like
 - Add 1st and 2nd order Rush Larsen schemes for the PointIntegralSolver
 - Add vertex assembler for PointIntegrals
 - Add support for assembly of custom_integral
 - Add support for multimesh assembly, function spaces, dofmaps and functions
 - Fix to Cell-Point collision detection to prevent Points inside the mesh
	from falling between Cells due to rounding errors
 - Enable reordering of cells and vertices in parallel via SCOTCH and the
	Giibs-Poole-Stockmeyer algorithm
 - Efficiency improvements in dof assignment in parallel, working on HPC up to
	24000 cores
 - Introduction of PlazaRefinement methods based on refinement of the Mesh
	skeleton, giving better quality refinement in 3D in parallel
 - Basic support for 'ghost cells' allowing integration over interior facets in
	parallel
1.4.0 [2014-06-02]
 - Feature: Add set_diagonal (with GenericVector) to GenericMatrix
 - Fix many bugs associated with cell orientations on manifolds
 - Force all global dofs to be ordered last and to be on the last process
	in parallel
 - Speed up dof reordering of mixed space including global dofs by removing
	the latter from graph reordering
 - Force all dofs on a shared facet to be owned by the same process
 - Add FEniCS ('fenics') Python module, identical with DOLFIN Python module
 - Add function Form::set_some_coefficients()
 - Remove Boost.MPI dependency
 - Change GenericMatrix::compresss to return a new matrix (7be3a29)
 - Add function GenericTensor::empty()
 - Deprecate resizing of linear algebra via the GenericFoo interfaces
	(fixes #213)
 - Deprecate MPI::process_number() in favour of MPI::rank(MPI_Comm)
 - Use PETSc built-in reference counting to manage lifetime of wrapped PETSc
	objects
 - Remove random access function from MeshEntityIterator (fixes #178)
 - Add support for VTK 6 (fixes #149)
 - Use MPI communicator in interfaces. Permits the creation of distributed and
	local objects, e.g. Meshes.
 - Reduce memory usage and increase speed of mesh topology computation
1.3.0 [2014-01-07]
 - Feature: Enable assignment of sparse MeshValueCollections to MeshFunctions
 - Feature: Add free function assign that is used for sub function assignment
 - Feature: Add class FunctionAssigner that cache dofs for sub function
	assignment
 - Fix runtime dependency on checking swig version
 - Deprecate DofMap member methods vertex_to_dof_map and dof_to_vertex_map
 - Add free functions: vertex_to_dof_map and dof_to_vertex_map, and correct the
	ordering of the map.
 - Introduce CompiledSubDomain a more robust version of compiled_subdomains,
	which is now deprecated
 - CMake now takes care of calling the correct generate-foo script if so needed.
 - Feature: Add new built-in computational geometry library (BoundingBoxTree)
 - Feature: Add support for setting name and label to an Expression when
	constructed
 - Feature: Add support for passing a scalar GenericFunction as default value
	to a CompiledExpression
 - Feature: Add support for distance queries for 3-D meshes
 - Feature: Add PointIntegralSolver, which uses the MultiStageSchemes to solve
	local ODEs at Vertices
 - Feature: Add RKSolver and MultiStageScheme for general time integral solvers
 - Feature: Add support for assigning a Function with linear combinations of
	Functions, which lives in the same FunctionSpace
 - Added Python wrapper for SystemAssembler
 - Added a demo using compiled_extension_module with separate source files
 - Fixes for NumPy 1.7
 - Remove DOLFIN wrapper code (moved to FFC)
 - Add set_options_prefix to PETScKrylovSolver
 - Remove base class BoundarCondition
 - Set block size for PETScMatrix when available from TensorLayout
 - Add support to get block compressed format from STLMatrix
 - Add detection of block structures in the dofmap for vector equations
 - Expose PETSc GAMG parameters
 - Modify SystemAssembler to support separate assembly of A and b
1.2.0 [2013-03-24]
 - Fixes bug where child/parent hierarchy in Python were destroyed
 - Add utility script dolfin-get-demos
 - MeshFunctions in python now support iterable protocol
 - Add timed VTK output for Mesh and MeshFunction in addtion to Functions
 - Expose ufc::dofmap::tabulate_entity_dofs to GenericDofMap interface
 - Expose ufc::dofmap::num_entity_dofs to GenericDofMap interface
 - Allow setting of row dof coordinates in preconditioners (only works with
	PETSc backed for now)
 - Expose more PETSc/ML parameters
 - Improve speed to tabulating coordinates in some DofMap functions
 - Feature: Add support for passing a Constant as default value to a
	CompiledExpression
 - Fix bug in dimension check for 1-D ALE
 - Remove some redundant graph code
 - Improvements in speed of parallel dual graph builder
 - Fix bug in XMDF output for cell-based Functions
 - Fixes for latest version of clang compiler
 - LocalSolver class added to efficiently solve cell-wise problems
 - New implementation of periodic boundary conditions. Now incorporated into
	the dofmap
 - Optional arguments to assemblers removed
 - SymmetricAssembler removed
 - Domains for assemblers can now only be attached to forms
 - SubMesh can now be constructed without a CellFunction argument, if the
	MeshDomain contains marked celldomains.
 - MeshDomains are propagated to a SubMesh during construction
 - Simplify generation of a MeshFunction from MeshDomains: No need to call
	mesh_function with mesh
 - Rename dolfin-config.cmake to DOLFINConfig.cmake
 - Use CMake to configure JIT compilation of extension modules
 - Feature: Add vertex_to_dof_map to DofMap, which map vertex indices to
	dolfin dofs
 - Feature: Add support for solving on m dimensional meshes embedded in n >= m
	dimensions
1.1.0 [2013-01-08]
 - Add support for solving singular problems with Krylov solvers (PETSc only)
 - Add new typedef dolfin::la_index for consistent indexing with linear algebra
	backends.
 - Change default unsigned integer type to std::size_t
 - Add support to attaching operator null space to preconditioner
   (required for smoothed aggregation AMG)
 - Add basic interface to the PETSc AMG preconditioner
 - Make SCOTCH default graph partitioner (GNU-compatible free license, unlike
	ParMETIS)
 - Add scalable construction of mesh dual graph for mesh partitioning
 - Improve performance of mesh building in parallel
 - Add mesh output to SVG
 - Add support for Facet and cell markers to mesh converted from Diffpack
 - Add support for Facet and cell markers/attributes to mesh converted from
	Triangle
 - Change interface for auto-adaptive solvers: these now take the goal
   functional as a constructor argument
 - Add memory usage monitor: monitor_memory_usage()
 - Compare mesh hash in interpolate_vertex_values
 - Add hash() for Mesh and MeshTopology
 - Expose GenericVector::operator{+=,-=,+,-}(double) to Python
 - Add function Function::compute_vertex_values not needing a mesh argument
 - Add support for XDMF and HDF5
 - Add new interface LinearOperator for matrix-free linear systems
 - Remove MTL4 linear algebra backend
 - Rename down_cast --> as_type in C++ / as_backend_type in Python
 - Remove KrylovMatrix interface
 - Remove quadrature classes
 - JIT compiled C++ code can now include a dolfin namespace
 - Expression string parsing now understand C++ namespace such as std::cosh
 - Fix bug in Expression so one can pass min, max
 - Fix bug in SystemAssembler, where mesh.init(D-1, D) was not called before assemble
 - Fix bug where the reference count of Py_None was not increased
 - Fix bug in reading TimeSeries of size smaller than 3
 - Improve code design for Mesh FooIterators to avoid dubious down cast
 - Bug fix in destruction of PETSc user preconditioners
 - Add CellVolume(mesh) convenience wrapper to Python interface for UFL function
 - Fix bug in producing outward pointing normals of BoundaryMesh
 - Fix bug introduced by SWIG 2.0.5, where typemaps of templated typedefs
   are not handled correctly
 - Fix bug introduced by SWIG 2.0.5, which treated uint as Python long
 - Add check that sample points for TimeSeries are monotone
 - Fix handling of parameter "report" in Krylov solvers
 - Add new linear algebra backend "PETScCusp" for GPU-accelerated linear algebra
 - Add sparray method in the Python interface of GenericMatrix, requires scipy.sparse
 - Make methods that return a view of contiguous c-arrays, via a NumPy array, keep a reference from the object so it wont get out of scope
 - Add parameter: "use_petsc_signal_handler", which enables/disable PETSc system signals
 - Avoid unnecessary resize of result vector for A*b
 - MPI functionality for distributing values between neighbours
 - SystemAssembler now works in parallel with topological/geometric boundary search
 - New symmetric assembler with ability for stand-alone RHS assemble
 - Major speed-up of DirichletBC computation and mesh marking
 - Major speed-up of assembly of functions and expressions
 - Major speed-up of mesh topology computation
 - Add simple 2D and 3D mesh generation (via CGAL)
 - Add creation of mesh from triangulations of points (via CGAL)
 - Split the SWIG interface into six combined modules instead of one
 - Add has_foo to easy check what solver and preconditioners are available
 - Add convenience functions for listing available linear_algebra_backends
 - Change naming convention for cpp unit tests test.cpp -> Foo.cpp
 - Added cpp unit test for GenericVector::operator{-,+,*,/}= for all la backends
 - Add functionality for rotating meshes
 - Add mesh generation based on NETGEN constructive solid geometry
 - Generalize SparsityPattern and STLMatrix to support column-wise storage
 - Add interfaces to wrap PaStiX and MUMPS direct solvers
 - Add CoordinateMatrix class
 - Make STLMatrix work in parallel
 - Remove all tr1::tuple and use boost::tuple
 - Fix wrong link in Python quick reference.
1.0.0 [2011-12-07]
 - Change return value of IntervalCell::facet_area() 0.0 --> 1.0.
 - Recompile all forms with FFC 1.0.0
 - Fix for CGAL 3.9 on OS X
 - Improve docstrings for Box and Rectangle
 - Check number of dofs on local patch in extrapolation
1.0-rc2 [2011-11-28]
 - Fix bug in 1D mesh refinement
 - Fix bug in handling of subdirectories for TimeSeries
 - Fix logic behind vector assignment, especially in parallel
1.0-rc1 [2011-11-21]
 - 33 bugs fixed
 - Implement traversal of bounding box trees for all codimensions
 - Edit and improve all error messages
 - Added [un]equality operator to FunctionSpace
 - Remove batch compilation of Expression (Expressions) from Python interface
 - Added get_value to MeshValueCollection
 - Added assignment operator to MeshValueCollection
1.0-beta2 [2011-10-26]
 - Change search path of parameter file to ~/.fenics/dolfin_parameters.xml
 - Add functions Parameters::has_parameter, Parameters::has_parameter_set
 - Added option to store all connectivities in a mesh for TimeSeries (false by default)
 - Added option for gzip compressed binary files for TimeSeries
 - Propagate global parameters to Krylov and LU solvers
 - Fix OpenMp assemble of scalars
 - Make OpenMP assemble over sub domains work
 - DirichletBC.get_boundary_values, FunctionSpace.collapse now return a dict in Python
 - Changed name of has_la_backend to has_linear_algebra_backend
 - Added has_foo functions which can be used instead of the HAS_FOO defines
 - Less trict check on kwargs for compiled Expression
 - Add option to not right-justify tables
 - Rename summary --> list_timings
 - Add function list_linear_solver_methods
 - Add function list_lu_solver_methods
 - Add function list_krylov_solver_methods
 - Add function list_krylov_solver_preconditioners
 - Support subdomains in SystemAssembler (not for interior facet integrals)
 - Add option functionality apply("flush") to PETScMatrix
 - Add option finalize_tensor=true to assemble functions
 - Solver parameters can now be passed to solve
 - Remove deprecated function Variable::disp()
 - Remove deprecated function logging()
 - Add new class MeshValueCollection
 - Add new class MeshDomains replacing old storage of boundary markers
   as part of MeshData. The following names are no longer supported:
   * boundary_facet_cells
   * boundary_facet_numbers
   * boundary_indicators
   * material_indicators
   * cell_domains
   * interior_facet_domains
   * exterior_facet_domains
 - Rename XML tag <meshfunction> --> <mesh_function>
 - Rename SubMesh data "global_vertex_indices" --> "parent_vertex_indices"
 - Get XML input/output of boundary markers working again
 - Get FacetArea working again
1.0-beta [2011-08-11]
 - Print percentage of non-zero entries when computing sparsity patterns
 - Use ufl.Real for Constant in Python interface
 - Add Dirichlet boundary condition argument to Python project function
 - Add remove functionality for parameter sets
 - Added out typemap for vector of shared_ptr objects
 - Fix typemap bug for list of shared_ptr objects
 - Support parallel XML vector io
 - Add support for gzipped XML output
 - Use pugixml for XML output
 - Move XML SAX parser to libxml2 SAX2 interface
 - Simplify XML io
 - Change interface for variational problems, class VariationalProblem removed
 - Add solve interface: solve(a == L), solve(F == 0)
 - Add new classes Linear/NonlinearVariationalProblem
 - Add new classes Linear/NonlinearVariationalSolver
 - Ad form class aliases ResidualForm and Jacobian form in wrapper code
 - Default argument to variables in Expression are passed as kwargs in the
   Python interface
 - Add has_openmp as utility function in Python interface
 - Add improved error reporting using dolfin_error
 - Use Boost to compute Legendre polynolials
 - Remove ode code
 - Handle parsing of unrecognized command-line parameters
 - All const std::vector<foo>& now return a read-only NumPy array
 - Make a robust macro for generating a NumPy array from data
 - Exposing low level fem functionality to Python, by adding a
   Cell -> ufc::cell typemap
 - Added ufl_cell as a method to Mesh in Python interface
 - Fix memory leak in Zoltan interface
 - Remove some 'new' for arrays in favour of std::vector
 - Added cell as an optional argument to Constant
 - Prevent the use of non contiguous NumPy arrays for most typemaps
 - Point can now be used to evaluate a Function or Expression in Python
 - Fixed dimension check for Function and Expression eval in Python
 - Fix compressed VTK output for tensors in 2D
0.9.11 [2011-05-16]
 - Change license from LGPL v2.1 to LGPL v3 or later
 - Moved meshconverter to dolfin_utils
 - Add support for conversion of material markers for Gmsh meshes
 - Add support for point sources (class PointSource)
 - Rename logging --> set_log_active
 - Add parameter "clear_on_write" to TimeSeries
 - Add support for input/output of nested parameter sets
 - Check for dimensions in linear solvers
 - Add support for automated error control for variational problems
 - Add support for refinement of MeshFunctions after mesh refinement
 - Change order of test and trial spaces in Form constructors
 - Make SWIG version >= 2.0 a requirement
 - Recognize subdomain data in Assembler from both Form and Mesh
 - Add storage for subdomains (cell_domains etc) in Form class
 - Rename MeshData "boundary facet cells" --> "boundary_facet_cells"
 - Rename MeshData "boundary facet numbers" --> "boundary_facet_numbers"
 - Rename MeshData "boundary indicators" --> "boundary_indicators"
 - Rename MeshData "exterior facet domains" --> "exterior_facet_domains"
 - Updates for UFC 2.0.1
 - Add FiniteElement::evaluate_basis_derivatives_all
 - Add support for VTK output of facet-based MeshFunctions
 - Change default log level from PROGRESS to INFO
 - Add copy functions to FiniteElement and DofMap
 - Simplify DofMap
 - Interpolate vector values when reading from time series
0.9.10 [2011-02-23]
 - Updates for UFC 2.0.0
 - Handle TimeSeries stored backward in time (automatic reversal)
 - Automatic storage of hierarchy during refinement
 - Remove directory/library 'main', merged into 'common'
 - dolfin_init --> init, dolfin_set_precision --> set_precision
 - Remove need for mesh argument to functional assembly when possible
 - Add function set_output_stream
 - Add operator () for evaluation at points for Function/Expression in C++
 - Add abs() to GenericVector interface
 - Fix bug for local refinement of manifolds
 - Interface change: VariationalProblem now takes: a, L or F, (dF)
 - Map linear algebra objects to processes consistently with mesh parition
 - Lots of improvemenst to parallel assembly, dof maps and linear algebra
 - Add lists supported_elements and supported_elements_for_plotting in Python
 - Add script dolfin-plot for plotting meshes and elements from the command-line
 - Add support for plotting elements from Python
 - Add experimental OpenMP assembler
 - Thread-safe fixed in Function class
 - Make GenericFunction::eval thread-safe (Data class removed)
 - Optimize and speedup topology computation (mesh.init())
 - Add function Mesh::clean() for cleaning out auxilliary topology data
 - Improve speed and accuracy of timers
 - Fix bug in 3D uniform mesh refinement
 - Add built-in meshes UnitTriangle and UnitTetrahedron
 - Only create output directories when they don't exist
 - Make it impossible to set the linear algebra backend to something illegal
 - Overload value_shape instead of dim for userdefined Python Expressions
 - Permit unset parameters
 - Search only for BLAS library (not cblas.h)
0.9.9 [2010-09-01]
 - Change build system to CMake
 - Add named MeshFunctions: VertexFunction, EdgeFunction, FaceFunction, FacetFunction, CellFunction
 - Allow setting constant boundary conditions directly without using Constant
 - Allow setting boundary conditions based on string ("x[0] == 0.0")
 - Create missing directories if specified as part of file names
 - Allow re-use of preconditioners for most backends
 - Fixes for UMFPACK solver on some 32 bit machines
 - Provide access to more Hypre preconditioners via PETSc
 - Updates for SLEPc 3.1
 - Improve and implement re-use of LU factorizations for all backends
 - Fix bug in refinement of MeshFunctions
0.9.8 [2010-07-01]
 - Optimize and improve StabilityAnalysis.
 - Use own implementation of binary search in ODESolution (takes advantage of
   previous values as initial guess)
 - Improve reading ODESolution spanning multiple files
 - Dramatic speedup of progress bar (and algorithms using it)
 - Fix bug in writing meshes embedded higher dimensions to M-files
 - Zero vector in uBLASVector::resize() to fix spurious bug in Krylov solver
 - Handle named fields (u.rename()) in VTK output
 - Bug fix in computation of FacetArea for tetrahedrons
 - Add support for direct plotting of Dirichlet boundary conditions: plot(bc)
 - Updates for PETSc 3.1
 - Add relaxation parameter to NewtonSolver
 - Implement collapse of renumbered dof maps (serial and parallel)
 - Simplification of DofMapBuilder for parallel dof maps
 - Improve and simplify DofMap
 - Add Armadillo dependency for dense linear algebra
 - Remove LAPACKFoo wrappers
 - Add abstract base class GenericDofMap
 - Zero small values in VTK output to avoid VTK crashes
 - Handle MeshFunction/markers in homogenize bc
 - Make preconditioner selectable in VariationalProblem (new parameter)
 - Read/write meshes in binary format
 - Add parameter "use_ident" in DirichletBC
 - Issue error by default when solvers don't converge (parameter "error_on_convergence")
 - Add option to print matrix/vector for a VariationalProblem
 - Trilinos backend now works in parallel
 - Remove Mesh refine members functions. Use free refine(...) functions instead
 - Remove AdapativeObjects
 - Add Stokes demo using the MINI element
 - Interface change: operator+ now used to denote enriched function spaces
 - Interface change: operator+ --> operator* for mixed elements
 - Add option 'allow_extrapolation' useful when interpolating to refined meshes
 - Add SpatialCoordinates demo
 - Add functionality for accessing time series sample times: vector_times(), mesh_times()
 - Add functionality for snapping mesh to curved boundaries during refinement
 - Add functionality for smoothing the boundary of a mesh
 - Speedup assembly over exterior facets by not using BoundaryMesh
 - Mesh refinement improvements, remove unecessary copying in Python interface
 - Clean PETSc and Epetra Krylov solvers
 - Add separate preconditioner classes for PETSc and Epetra solvers
 - Add function ident_zeros for inserting one on diagonal for zero rows
 - Add LU support for Trilinos interface
0.9.7 [2010-02-17]
 - Add support for specifying facet orientation in assembly over interior facets
 - Allow user to choose which LU package PETScLUSolver uses
 - Add computation of intersection between arbitrary mesh entities
 - Random access to MeshEntitiyIterators
 - Modify SWIG flags to prevent leak when using SWIG director feature
 - Fix memory leak in std::vector<Foo*> typemaps
 - Add interface for SCOTCH for parallel mesh partitioning
 - Bug fix in SubDomain::mark, fixes bug in DirichletBC based on SubDomain::inside
 - Improvements in time series class, recognizing old stored values
 - Add FacetCell class useful in algorithms iterating over boundary facets
 - Rename reconstruct --> extrapolate
 - Remove GTS dependency
0.9.6 [2010-02-03]
 - Simplify access to form compiler parameters, now integrated with global parameters
 - Add DofMap member function to return set of dofs
 - Fix memory leak in the LA interface
 - Do not import cos, sin, exp from NumPy to avoid clash with UFL functions
 - Fix bug in MTL4Vector assignment
 - Remove sandbox (moved to separate repository)
 - Remove matrix factory (dolfin/mf)
 - Update .ufl files for changes in UFL
 - Added swig/import/foo.i for easy type importing from dolfin modules
 - Allow optional argument cell when creating Expression
 - Change name of Expression argument cpparg --> cppcode
 - Add simple constructor (dim0, dim1) for C++ matrix Expressions
 - Add example demonstrating the use of cpparg (C++ code in Python)
 - Add least squares solver for dense systems (wrapper for DGELS)
 - New linear algebra wrappers for LAPACK matrices and vectors
 - Experimental support for reconstruction of higher order functions
 - Modified interface for eval() and inside() in C++ using Array
 - Introduce new Array class for simplified wrapping of arrays in SWIG
 - Improved functionality for intersection detection
 - Reimplementation of intersection detection using CGAL
0.9.5 [2009-12-03]
 - Set appropriate parameters for symmetric eigenvalue problems with SLEPc
 - Fix for performance regression in recent uBLAS releases
 - Simplify Expression interface: f = Expression("sin(x[0])")
 - Simplify Constant interface: c = Constant(1.0)
 - Fix bug in periodic boundary conditions
 - Add simple script dolfin-tetgen for generating DOLFIN XML meshes from STL
 - Make XML parser append/overwrite parameter set when reading parameters from file
 - Refinement of function spaces and automatic interpolation of member functions
 - Allow setting global parameters for Krylov solver
 - Fix handling of Constants in Python interface to avoid repeated JIT compilation
 - Allow simple specification of subdomains in Python without needing to subclass SubDomain
 - Add function homogenize() for simple creation of homogeneous BCs from given BCs
 - Add copy constructor and possibility to change value for DirichletBC
 - Add simple wrapper for ufl.cell.n. FacetNormal(mesh) now works again in Python.
 - Support apply(A), apply(b) and apply(b, x) in PeriodicBC
 - Enable setting spectral transformation for SLEPc eigenvalue solver
0.9.4 [2009-10-12]
 - Remove set, get and operator() methods from MeshFunction
 - Added const and none const T &operator[uint/MeshEntity] to MeshFunction
 - More clean up in SWIG interface files, remove global renames and ignores
 - Update Python interface to Expression, with extended tests for value ranks
 - Removed DiscreteFunction class
 - Require value_shape and geometric_dimension in Expression
 - Introduce new class Expression replacing user-defined Functions
 - interpolate_vertex_values --> compute_vertex_values
 - std::map<std::string, Coefficient> replaces generated CoefficientSet code
 - Cleanup logic in Function class as a result of new Expression class
 - Introduce new Coefficient base class for form coefficients
 - Replace CellSize::min,max by Mesh::hmin,hmax
 - Use MUMPS instead of UMFPACK as default direct solver in both serial and parallel
 - Fix bug in SystemAssembler
 - Remove support for PETSc 2.3 and support PETSc 3.0.0 only
 - Remove FacetNormal Function. Use UFL facet normal instead.
 - Add update() function to FunctionSpace and DofMap for use in adaptive mesh refinement
 - Require mesh in constructor of functionals (C++) or argument to assemble (Python)
0.9.3 [2009-09-25]
 - Add global parameter "ffc_representation" for form representation in FFC JIT compiler
 - Make norm() function handle both vectors and functions in Python
 - Speedup periodic boundary conditions and make work for mixed (vector-valued) elements
 - Add possibilities to use any number numpy array when assigning matrices and vectors
 - Add possibilities to use any integer numpy array for indices in matrices and vectors
 - Fix for int typemaps in PyDOLFIN
 - Split mult into mult and transpmult
 - Filter out PETSc argument when parsing command-line parameters
 - Extend comments to SWIG interface files
 - Add copyright statements to SWIG interface files (not finished yet)
 - Add typemaps for misc std::vector<types> in PyDOLFIN
 - Remove dependencies on std_vector.i reducing SWIG wrapper code size
 - Use relative %includes in dolfin.i
 - Changed names on SWIG interface files dolfin_foo.i -> foo.i
 - Add function interpolate() in Python interface
 - Fix typmaps for uint in python 2.6
 - Use TypeError instead of ValueError in typechecks in typmaps.i
 - Add in/out shared_ptr<Epetra_FEFoo> typemaps for PyDOLFIN
 - Fix JIT compiling in parallel
 - Add a compile_extension_module function in PyDOLFIN
 - Fix bug in Python vector assignment
 - Add support for compressed base64 encoded VTK files (using zlib)
 - Add support for base64 encoded VTK files
 - Experimental support for parallel assembly and solve
 - Bug fix in project() function, update to UFL syntax
 - Remove disp() functions and replace by info(foo, true)
 - Add fem unit test (Python)
 - Clean up SystemAssembler
 - Enable assemble_system through PyDOLFIN
 - Add 'norm' to GenericMatrix
 - Efficiency improvements in NewtonSolver
 - Rename NewtonSolver::get_iteration() to NewtonSolver::iteration()
 - Improvements to EpetraKrylovSolver::solve
 - Add constructor Vector::Vector(const GenericVector& x)
 - Remove SCons deprecation warnings
 - Memory leak fix in PETScKrylovSolver
 - Rename dolfin_assert -> assert and use C++ version
 - Fix debug/optimise flags
 - Remove AvgMeshSize, InvMeshSize, InvFacetArea from SpecialFunctions
 - Rename MeshSize -> CellSize
 - Rewrite parameter system with improved support for command-line parsing,
   localization of parameters (per class) and usability from Python
 - Remove OutflowFacet from SpecialFunctions
 - Rename interpolate(double*) --> interpolate_vertex_values(double*)
 - Add Python version of Cahn-Hilliard demo
 - Fix bug in assemble.py
 - Permit interpolation of functions between non-matching meshes
 - Remove Function::Function(std::string filename)
 - Transition to new XML io
 - Remove GenericSparsityPattern::sort
 - Require sorted/unsorted parameter in SparsityPattern constructor
 - Improve performance of SparsityPattern::insert
 - Replace enums with strings for linear algebra and built-in meshes
 - Allow direct access to Constant value
 - Initialize entities in MeshEntity constructor automatically and check range
 - Add unit tests to the memorycheck
 - Add call to clean up libxml2 parser at exit
 - Remove unecessary arguments in DofMap member functions
 - Remove reference constructors from DofMap, FiniteElement and FunctionSpace
 - Use a shared_ptr to store the mesh in DofMap objects
 - Interface change for wrapper code: PoissonBilinearForm --> Poisson::BilinearForm
 - Add function info_underline() for writing underlined messages
 - Rename message() --> info() for "compatibility" with Python logging module
 - Add elementwise multiplication in GeneriVector interface
 - GenericVector interface in PyDOLFIN now support the sequence protocol
 - Rename of camelCaps functions names: fooBar --> foo_bar
   Note: mesh.numVertices() --> mesh.num_vertices(), mesh.numCells() --> mesh.num_cells()
 - Add slicing capabilities for GenericMatrix interface in PyDOLFIN (only getitem)
 - Add slicing capabilities for GenericVector interface in PyDOLFIN
 - Add sum to GenericVector interface
0.9.2 [2009-04-07]
 - Enable setting parameters for Newton solver in VariationalProblem
 - Simplified and improved implementation of C++ plotting, calling Viper on command-line
 - Remove precompiled elements and projections
 - Automatically interpolate user-defined functions on assignment
 - Add new built-in function MeshCoordinates, useful in ALE simulations
 - Add new constructor to Function class, Function(V, "vector.xml")
 - Remove class Array (using std::vector instead)
 - Add vector_mapping data to MeshData
 - Use std::vector instead of Array in MeshData
 - Add assignment operator and copy constructor for MeshFunction
 - Add function mesh.move(other_mesh) for moving mesh according to matching mesh (for FSI)
 - Add function mesh.move(u) for moving mesh according to displacement function (for FSI)
 - Add macro dolfin_not_implemented()
 - Add new interpolate() function for interpolation of user-defined function to discrete
 - Make _function_space protected in Function
 - Added access to crs data from python for uBLAS and MTL4 backendg
0.9.1 [2009-02-17]
 - Check Rectangle and Box for non-zero dimensions
 - ODE solvers now solve the dual problem
 - New class SubMesh for simple extraction of matching meshes for sub domains
 - Improvements of multiprecision ODE solver
 - Fix Function class copy constructor
 - Bug fixes for errornorm(), updates for new interface
 - Interface update for MeshData: createMeshFunction --> create_mesh_function etc
 - Interface update for Rectangle and Box
 - Add elastodynamics demo
 - Fix memory leak in IntersectionDetector/GTSInterface
 - Add check for swig version, in jit and compile functions
 - Bug fix in dolfin-order script for gzipped files
 - Make shared_ptr work across C++/Python interface
 - Replace std::tr1::shared_ptr with boost::shared_ptr
 - Bug fix in transfinite mean-value interpolation
 - Less annoying progress bar (silent when progress is fast)
 - Fix assignment operator for MeshData
 - Improved adaptive mesh refinement (recursive Rivara) producing better quality meshes
0.9.0 [2009-01-05]
 - Cross-platform fixes
 - PETScMatrix::copy fix
 - Some Trilinos fixes
 - Improvements in MeshData class
 - Do not use initial guess in Newton solver
 - Change OutflowFacet to IsOutflowFacet and change syntax
 - Used shared_ptr for underling linear algebra objects
 - Cache subspaces in FunctionSpace
 - Improved plotting, now support plot(grad(u)), plot(div(u)) etc
 - Simple handling of JIT-compiled functions
 - Sign change (bug fix) in increment for Newton solver
 - New class VariationalProblem replacing LinearPDE and NonlinearPDE
 - Parallel parsing and partitioning of meshes (experimental)
 - Add script dolfin-order for ordering mesh files
 - Add new class SubSpace (replacing SubSystem)
 - Add new class FunctionSpace
 - Complete redesign of Function class hierarchy, now a single Function class
 - Increased use of shared_ptr in Function, FunctionSpace, etc
 - New interface for boundary conditions, form not necessary
 - Allow simple setting of coefficient functions based on names (not their index)
 - Don't order mesh automatically, meshes must now be ordered explicitly
 - Simpler definition of user-defined functions (constructors not necessary)
 - Make mesh iterators const to allow for const-correct Mesh code
0.8.1 [2008-10-20]
 - Add option to use ML multigrid preconditioner through PETSc
 - Interface change for ODE solvers: uBLASVector --> double*
 - Remove homotopy solver
 - Remove typedef real, now using plain double instead
 - Add various operators -=, += to GenericMatrix
 - Don't use -Werror when compiling SWIG generated code
 - Remove init(n) and init(m, n) from GenericVector/Matrix. Use resize and zero instead
 - Add new function is_combatible() for checking compatibility of boundary conditions
 - Use x as initial guess in Krylov solvers (PETSc, uBLAS, ITL)
 - Add new function errornorm()
 - Add harmonic ALE mesh smoothing
 - Refinements of Graph class
 - Add CholmodCholeskySlover (direct solver for symmetric matrices)
 - Implement application of Dirichlet boundary conditions within assembly loop
 - Improve efficiency of SparsityPattern
 - Allow a variable number of smoothings
 - Add class Table for pretty-printing of tables
 - Add experimental MTL4 linear algebra backend
 - Add OutflowFacet to SpecialFunctions for DG transport problems
 - Remove unmaintained OpenDX file format
 - Fix problem with mesh smoothing near nonconvex corners
 - Simple projection of functions in Python
 - Add file format: XYZ for use with Xd3d
 - Add built-in meshes: UnitCircle, Box, Rectangle, UnitSphere
0.8.0 [2008-06-23]
 - Fix input of matrix data from XML
 - Add function normalize()
 - Integration with VMTK for reading DOLFIN XML meshes produced by VMTK
 - Extend mesh XML format to handle boundary indicators
 - Add support for attaching arbitrarily named data to meshes
 - Add support for dynamically choosing the linear algebra backend
 - Add Epetra/Trilinos linear solvers
 - Add setrow() to matrix interface
 - Add new solver SingularSolver for solving singular (pressure) systems
 - Add MeshSize::min(), max() for easy computation of smallest/largest mesh size
 - LinearSolver now handles all backends and linear solvers
 - Add access to normal in Function, useful for inflow boundary conditions
 - Remove GMRES and LU classes, use solve() instead
 - Improve solve() function, now handles both LU and Krylov + preconditioners
 - Add ALE mesh interpolation (moving mesh according to new boundary coordinates)
0.7.3 [2008-04-30]
 - Add support for Epetra/Trilinos
 - Bug fix for order of values in interpolate_vertex_values, now according to UFC
 - Boundary meshes are now always oriented with respect to outward facet normals
 - Improved linear algebra, both in C++ and Python
 - Make periodic boundary conditions work in Python
 - Fix saving of user-defined functions
 - Improve plotting
 - Simple computation of various norms of functions from Python
 - Evaluation of Functions at arbitrary points in a mesh
 - Fix bug in assembling over exterior facets (subdomains were ignored)
 - Make progress bar less annoying
 - New scons-based build system replaces autotools
 - Fix bug when choosing iterative solver from Python
0.7.2 [2008-02-18]
 - Improve sparsity pattern generator efficiency
 - Dimension-independent sparsity pattern generator
 - Add support for setting strong boundary values for DG elements
 - Add option setting boundary conditions based on geometrical search
 - Check UMFPACK return argument for warnings/errors
 - Simplify setting simple Dirichlet boundary conditions
 - Much improved integration with FFC in PyDOLFIN
 - Caching of forms by JIT compiler now works
 - Updates for UFC 1.1
 - Catch exceptions in PyDOLFIN
 - Work on linear algebra interfaces GenericTensor/Matrix/Vector
 - Add linear algebra factory (backend) interface
 - Add support for 1D meshes
 - Make Assembler independent of linear algebra backend
 - Add manager for handling sub systems (PETSc and MPI)
 - Add parallel broadcast of Mesh and MeshFunction
 - Add experimental support for parallel assembly
 - Use PETSc MPI matrices when running in parallel
 - Add predefined functions FacetNormal and AvgMeshSize
 - Add left/right/crisscross options for UnitSquare
 - Add more Python demos
 - Add support for Exodus II format in dolfin-convert
 - Autogenerate docstrings for PyDOLFIN
 - Various small bug fixes and improvements
0.7.1 [2007-08-31]
 - Integrate FFC form language into PyDOLFIN
 - Just-in-time (JIT) compilation of variational forms
 - Conversion from from Diffpack grid format to DOLFIN XML
 - Name change: BoundaryCondition --> DirichletBC
 - Add support for periodic boundary conditions: class PeriodicBC
 - Redesign default linear algebra interface (Matrix, Vector, KrylovSolver, etc)
 - Add function to return Vector associated with a DiscreteFunction
0.7.0-1 [2007-06-22]
 - Recompile all forms with latest FFC release
 - Remove typedefs SparseMatrix and SparseVector
 - Fix includes in LinearPDE
 - Rename DofMaps -> DofMapSet
0.7.0 [2007-06-20]
 - Move to UFC interface for code generation
 - Major rewrite, restructure, cleanup
 - Add support for Brezzi-Douglas-Marini (BDM) elements
 - Add support for Raviart-Thomas (RT) elements
 - Add support for Discontinuous Galerkin (DG) methods
 - Add support for mesh partitioning (through SCOTCH)
 - Handle both UMFPACK and UFSPARSE
 - Local mesh refinement
 - Mesh smoothing
 - Built-in plotting (through Viper)
 - Cleanup log system
 - Numerous fixes for mesh, in particular MeshFunction
 - Much improved Python bindings for mesh
 - Fix Python interface for vertex and cell maps in boundary computation
0.6.4 [2006-12-01]
 - Switch from Python Numeric to Python NumPy
 - Improved mesh Python bindings
 - Add input/output support for MeshFunction
 - Change Mesh::vertices() --> Mesh::coordinates()
 - Fix bug in output of mesh to MATLAB format
 - Add plasticty module (experimental)
 - Fix configure test for Python dev (patch from Åsmund Ødegård)
 - Add mesh benchmark
 - Fix memory leak in mesh (data not deleted correctly in MeshTopology)
 - Fix detection of curses libraries
 - Remove Tecplot output format
0.6.3 [2006-10-27]
 - Move to new mesh library
 - Remove dolfin-config and move to pkg-config
 - Remove unused classes PArray, PList, Table, Tensor
 - Visualization of 2D solutions in OpenDX is now supported (3D supported before)
 - Add support for evaluation of functionals
 - Fix bug in Vector::sum() for uBLAS vectors
0.6.2-1 [2006-09-06]
 - Fix compilation error when using --enable-petsc (dolfin::uBLASVector::PETScVector undefined)
0.6.2 [2006-09-05]
 - Finish chapter in manual on linear algebra
 - Enable PyDOLFIN by default, use --disable-pydolfin to disable
 - Disable PETSc by default, use --enable-petsc to enable
 - Modify ODE solver interface for u0() and f()
 - Add class ConvectionMatrix
 - Readd classes LoadVector, MassMatrix, StiffnessMatrix
 - Add matrix factory for simple creation of standard finite element matrices
 - Collect static solvers in LU and GMRES
 - Bug fixes for Python interface PyDOLFIN
 - Enable use of direct solver for ODE solver (experimental)
 - Remove demo bistable
 - Restructure and cleanup linear algebra
 - Use UMFPACK for LU solver with uBLAS matrix types
 - Add templated wrapper class for different uBLAS matrix types
 - Add ILU preconditioning for uBLAS matrices
 - Add Krylov solver for uBLAS sparse matrices (GMRES and BICGSTAB)
 - Add first version of new mesh library (NewMesh, experimental)
 - Add Parametrized::readParameters() to trigger reading of values on set()
 - Remove output of zeros in Octave matrix file format
 - Use uBLAS-based vector for Vector if PETSc disabled
 - Add wrappers for uBLAS compressed_matrix class
 - Compute eigenvalues using SLEPc (an extension of PETSc)
 - Clean up assembly and linear algebra
 - Add function to solve Ax = b for dense matrices and dense vectors
 - Make it possible to compile without PETSc (--disable-petsc)
 - Much improved ODE solvers
 - Complete multi-adaptive benchmarks reaction and wave
 - Assemble boundary integrals
 - FEM class cleaned up.
 - Fix multi-adaptive benchmark problem reaction
 - Small fixes for Intel C++ compiler version 9.1
 - Test for Intel C++ compiler and configure appropriately
 - Add new classes DenseMatrix and DenseVector (wrappers for ublas)
 - Fix bug in conversion from Gmsh format
0.6.1 [2006-03-28]
 - Regenerate build system in makedist script
 - Update for new FFC syntax: BasisFunction --> TestFunction, TrialFunction
 - Fixes for conversion script dolfin-convert
 - Initial cleanups and fixes for ODE solvers
 - Numerous small fixes to improve portability
 - Remove dolfin:: qualifier on output << in Parameter.h
 - Don't use anonymous classes in demos, gives errors with some compilers
 - Remove KrylovSolver::solver()
 - Fix bug in convection-diffusion demo (boundary condition for pressure), use direct solver
 - LinearPDE and NewonSolver use umfpack LU solver by default (if available) when doing direct solve
 - Set PETSc matrix type through Matrix constructor
 - Allow linear solver and preconditioner type to be passed to NewtonSolver
 - Fix bug in Stokes demos (wrong boundary conditions)
 - Cleanup Krylov solver
 - Remove KrylovSolver::setPreconditioner() etc. and move to constructors
 - Remove KrylovSolver::setRtol() etc. and replace with parameters
 - Fix remaining name changes: noFoo() --> numFoo()
 - Add Cahn-Hilliard equation demo
 - NewtonSolver option to use residual or incremental convergence criterion
 - Add separate function to nls to test for convergence of Newton iterations
 - Fix bug in dolfin-config (wrong version number)
0.6.0 [2006-03-01]
 - Fix bug in XML output format (writing multiple objects)
 - Fix bug in XML matrix output format (handle zero rows)
 - Add new nonlinear PDE demo
 - Restructure PDE class to use envelope-letter design
 - Add precompiled finite elements for q <= 5
 - Add FiniteElementSpec and factor function for FiniteElement
 - Add input/output of Function to DOLFIN XML
 - Name change: dof --> node
 - Name change: noFoo() --> numFoo()
 - Add conversion from gmsh format in dolfin-convert script
 - Updates for PETSc 2.3.1
 - Add new type of Function (constant)
 - Simplify use of Function class
 - Add new demo Stokes + convection-diffusion
 - Add new demo Stokes (equal-order stabilized)
 - Add new demo Stokes (Taylor-Hood)
 - Add new parameter for KrylovSolvers: "monitor convergence"
 - Add conversion script dolfin-convert for various mesh formats
 - Add new demo elasticity
 - Move poisson demo to src/demo/pde/poisson
 - Move to Mercurial (hg) from CVS
 - Use libtool to build libraries (including shared)
0.5.12 [2006-01-12]
 - Make Stokes solver dimension independent (2D/3D)
 - Make Poisson solver dimension independent (2D/3D)
 - Fix sparse matrix output format for MATLAB
 - Modify demo problem for Stokes, add exact solution and compute error
 - Change interface for boundary conditions: operator() --> eval()
 - Add two benchmark problems for the Navier-Stokes solver
 - Add support for 2D/3D selection in Navier-Stokes solver
 - Move tic()/toc() to timing.h
 - Navier-Stokes solver back online
 - Make Solver a subclass of Parametrized
 - Add support for localization of parameters
 - Redesign of parameter system
0.5.11 [2005-12-15]
 - Add script monitor for monitoring memory usage
 - Remove meminfo.h (not portable)
 - Remove dependence on parameter system in log system
 - Don't use drand48() (not portable)
 - Don't use strcasecmp() (not portable)
 - Remove sysinfo.h and class System (not portable)
 - Don't include <sys/utsname.h> (not portable)
 - Change ::show() --> ::disp() everywhere
 - Clean out old quadrature classes on triangles and tetrahedra
 - Clean out old sparse matrix code
 - Update chapter on Functions in manual
 - Use std::map to store parameters
 - Implement class KrylovSolver
 - Name change: Node --> Vertex
 - Add nonlinear solver demos
 - Add support for picking sub functions and components of functions
 - Update interface for FiniteElement for latest FFC version
 - Improve and restructure implementation of the Function class
 - Dynamically adjust safety factor during integration
 - Improve output Matrix::disp()
 - Check residual at end of time step, reject step if too large
 - Implement Vector::sum()
 - Implement nonlinear solver
 - New option for ODE solver: "save final solution" --> solution.data
 - New ODE test problem: reaction
 - Fixes for automake 1.9 (nobase_include_HEADERS)
 - Reorganize build system, remove fake install and require make install
 - Add checks for non-standard PETSc component HYPRE in NSE solver
 - Make GMRES solver return the number of iterations
 - Add installation script for Python interface
 - Add Matrix Market format (Haiko Etzel)
 - Automatically reinitialize GMRES solver when system size changes
 - Implement cout << for class Vector
0.5.10 [2005-10-11]
 - Modify ODE solver interface: add T to constructor
 - Fix compilation on AMD 64 bit systems (add -fPIC)
 - Add new BLAS mode for form evaluation
 - Change enum types in File to lowercase
 - Change default file type for .m to Octave
 - Add experimental Python interface PyDOLFIN
 - Fix compilation for gcc 4.0
0.5.9 [2005-09-23]
 - Add Stokes module
 - Support for arbitrary mixed elements through FFC
 - VTK output interface now handles time-dependent functions automatically
 - Fix cout for empty matrix
 - Change dolfin_start() --> dolfin_end()
 - Add chapters to manual: about, log system, parameters, reference elements,
   installation, contributing, license
 - Use new template fenicsmanual.cls for manual
 - Add compiler flag -U__STRICT_ANSI__ when compiling under Cygwin
 - Add class EigenvalueSolver
0.5.8 [2005-07-05]
 - Add new output format Paraview/VTK (Garth N. Wells)
 - Update Tecplot interface
 - Move to PETSc 2.3.0
 - Complete support for general order Lagrange elements in triangles and tetrahedra
 - Add test problem in src/demo/fem/convergence/ for general Lagrange elements
 - Make FEM::assemble() estimate the number of nonzeros in each row
 - Implement Matrix::init(M, N, nzmax)
 - Add Matrix::nz(), Matrix::nzsum() and Matrix::nzmax()
 - Improve Mesh::disp()
 - Add FiniteElement::disp() and FEM::disp() (useful for debugging)
 - Remove old class SparseMatrix
 - Change FEM::setBC() --> FEM::applyBC()
 - Change Mesh::tetrahedrons --> Mesh::tetrahedra
 - Implement Dirichlet boundary conditions for tetrahedra
 - Implement Face::contains(const Point& p)
 - Add test for shape dimension of mesh and form in FEM::assemble()
 - Move src/demo/fem/ demo to src/demo/fem/simple/
 - Add README file in src/demo/poisson/ (simple manual)
 - Add simple demo program src/demo/poisson/
 - Update computation of alignment of faces to match FFC/FIAT
0.5.7 [2005-06-23]
 - Clean up ODE test problems
 - Implement automatic detection of sparsity pattern from given matrix
 - Clean up homotopy solver
 - Implement automatic computation of Jacobian
 - Add support for assembly of non-square systems (Andy Terrel)
 - Make ODE solver report average number of iterations
 - Make progress bar write first update at 0%
 - Initialize all values of u before solution in multi-adaptive solver,
   not only components given by dependencies
 - Allow user to modify and verify a converging homotopy path
 - Make homotopy solver save a list of the solutions
 - Add Matrix::norm()
 - Add new test problem for CES economy
 - Remove cast from Parameter to const char* (use std::string)
 - Make solution data filename optional for homotopy solver
 - Append homotopy solution data to file during solution
 - Add dolfin::seed(int) for optionally seeding random number generator
 - Remove dolfin::max,min (use std::max,min)
 - Add polynomial-integer (true polynomial) form of general CES system
 - Compute multi-adaptive efficiency index
 - Updates for gcc 4.0 (patches by Garth N. Wells)
 - Add Matrix::mult(const real x[], uint row) (temporary fix, assumes uniprocessor case)
 - Add Matrix::mult(const Vector& x, uint row) (temporary fix, assumes uniprocessor case)
 - Update shortcuts MassMatrix and StiffnessMatrix to new system
 - Add missing friend to Face.h (reported by Garth N. Wells)
0.5.6 [2005-05-17]
 - Implementation of boundary conditions for general order Lagrange (experimental)
 - Use interpolation function automatically generated by FFC
 - Put computation of map into class AffineMap
 - Clean up assembly
 - Use dof maps automatically generated by FFC (experimental)
 - Modify interface FiniteElement for new version of FFC
 - Update ODE homotopy test problems
 - Add cross product to class Point
 - Sort mesh entities locally according to ordering used by FIAT and FFC
 - Add new format for dof maps (preparation for higher-order elements)
 - Code cleanups: NewFoo --> Foo complete
 - Updates for new version of FFC (0.1.7)
 - Bypass log system when finalizing PETSc (may be out of scope)
0.5.5 [2005-04-26]
 - Fix broken log system, curses works again
 - Much improved multi-adaptive time-stepping
 - Move elasticity module to new system based on FFC
 - Add boundary conditions for systems
 - Improve regulation of time steps
 - Clean out old assembly classes
 - Clean out old form classes
 - Remove kernel module map
 - Remove kernel module element
 - Move convection-diffusion module to new system based on FFC
 - Add iterators for cell neighbors of edges and faces
 - Implement polynomial for of CES economy
 - Rename all new linear algebra classes: NewFoo --> Foo
 - Clean out old linear algebra
 - Speedup setting of boundary conditions (add MAT_KEEP_ZEROED_ROWS)
 - Fix bug for option --disable-curses
0.5.4 [2005-03-29]
 - Remove option to compile with PETSc 2.2.0 (2.2.1 required)
 - Make make install work again (fix missing includes)
 - Add support for mixing multiple finite elements (through FFC)
 - Improve functionality of homotopy solver
 - Simple creation of piecewise linear functions (without having an element)
 - Simple creation of piecewise linear elements
 - Add support of automatic creation of simple meshes (unit cube, unit square)
0.5.3 [2005-02-26]
 - Change to PETSc version 2.2.1
 - Add flag --with-petsc=<path> to configure script
 - Move Poisson's equation to system based on FFC
 - Add support for automatic creation of homotopies
 - Make all ODE solvers automatically handle complex ODEs: (M) z' = f(z,t)
 - Implement version of mono-adaptive solver for implicit ODEs: M u' = f(u,t)
 - Implement Newton's method for multi- and mono-adaptive ODE solvers
 - Update PETSc wrappers NewVector, NewMatrix, and NewGMRES
 - Fix initialization of PETSc
 - Add mono-adaptive cG(q) and dG(q) solvers (experimental)
 - Implementation of new assebly: NewFEM, using output from FFC
 - Add access to mesh for nodes, cells, faces and edges
 - Add Tecplot I/O interface; contributed by Garth N. Wells
0.5.2 [2005-01-26]
 - Benchmarks for DOLFIN vs PETSc (src/demo/form and src/demo/test)
 - Complete rewrite of the multi-adaptive ODE solver (experimental)
 - Add wrapper for PETSc GMRES solver
 - Update class Point with new operators
 - Complete rewrite of the multi-adaptive solver to improve performance
 - Add PETSc wrappers NewMatrix and NewVector
 - Add DOLFIN/PETSc benchmarks
0.5.1 [2004-11-10]
 - Experimental support for automatic generation of forms using FFC
 - Allow user to supply Jacobian to ODE solver
 - Add optional test to check if a dependency already exists (Sparsity)
 - Modify sparse matrix output (Matrix::show())
 - Add FGMRES solver in new format (patch from eriksv)
 - Add non-const version of quick-access of sparse matrices
 - Add linear mappings for simple computation of derivatives
 - Add check of matrix dimensions for ODE sparsity pattern
 - Include missing cmath in Function.cpp
0.5.0 [2004-08-18]
 - First prototype of new form evaluation system
 - New classes Jacobi, SOR, Richardson (preconditioners and linear solvers)
 - Add integrals on the boundary (ds), partly working
 - Add maps from boundary of reference cell
 - Add evaluation of map from reference cell
 - New Matrix functions: max, min, norm, and sum of rows and columns (erik)
 - Derivatives/gradients of ElementFunction (coefficients f.ex.) implemented
 - Enable assignment to all elements of a NewArray
 - Add functions Boundary::noNodes(), noFaces(), noEdges()
 - New class GaussSeidel (preconditioner and linear solver)
 - New classes Preconditioner and LinearSolver
 - Bug fix for tetrahedral mesh refinement (ingelstrom)
 - Add iterators for Edge and Face on Boundary
 - Add functionality to Map: bdet() and cell()
 - Add connectivity face-cell and edge-cell
 - New interface for assembly: Galerkin --> FEM
 - Bug fix for PDE systems of size > 3
0.4.11 [2004-04-23]
 - Add multigrid solver (experimental)
 - Update manual
0.4.10
 - Automatic model reduction (experimental)
 - Fix bug in ParticleSystem (divide by mass)
 - Improve control of integration (add function ODE::update())
 - Load/save parameters in XML-format
 - Add assembly test
 - Add simple StiffnessMatrix, MassMatrix, and LoadVector
 - Change dK --> dx
 - Change dx() --> ddx()
 - Add support for GiD file format
 - Add performance tests for multi-adaptivity (both stiff and non-stiff)
 - First version of Newton for the multi-adaptive solver
 - Test for Newton for the multi-adaptive solver
0.4.9
 - Add multi-adaptive solver for the bistable equation
 - Add BiCGSTAB solver (thsv)
 - Fix bug in SOR (thsv)
 - Improved visual program for OpenDX
 - Fix OpenDX file format for scalar functions
 - Allow access to samples of multi-adaptive solution
 - New patch from thsv for gcc 3.4.0 and 3.5.0
 - Make progress step a parameter
 - New function ODE::sparse(const Matrix& A)
 - Access nodes, cells, edges, faces by id
 - New function Matrix::lump()
0.4.8
 - Add support for systems (jansson and bengzon)
 - Add new module wave
 - Add new module wave-vector
 - Add new module elasticity
 - Add new module elasticity-stationary
 - Multi-adaptive updates
 - Fix compilation error in LogStream
 - Fix local Newton iteration for higher order elements
 - Init matrix to given type
 - Add output of cG(q) and dG(q) weights in matrix format
 - Fix numbering of frames from plotslab script
 - Add png output for plotslab script
 - Add script for running stiff test problems, plot solutions
 - Fix bug in MeshInit (node neighbors of node)
 - Modify output of sysinfo()
 - Compile with -Wall -Werror -pedantic -ansi -std=c++98 (thsv)
0.4.7
 - Make all stiff test problems work
 - Display status report also when using step()
 - Improve adaptive damping for stiff problems (remove spikes)
 - Modify Octave/Matlab format for solution data (speed improvement)
 - Adaptive sampling of solution (optional)
 - Restructure stiff test problems
 - Check if value of right-hand side is valid
 - Modify divergence test in AdaptiveIterationLevel1
0.4.6
 - Save vectors and matrices from Matlab/Octave (foufas)
 - Rename writexml.m to xmlmesh.m
 - Inlining of important functions
 - Optimize evaluation of elements
 - Optimize Lagrange polynomials
 - Optimize sparsity: use stl containers
 - Optimize choice of discrete residual for multi-adaptive solver
 - Don't save solution in benchmark proble
 - Improve computation of divergence factor for underdamped systems
 - Don't check residual on first slab for fixed time step
 - Decrease largest (default) time step to 0.1
 - Add missing <cmath> in TimeStepper
 - Move real into dolfin namespace
0.4.5
 - Rename function.h to enable compilation under Cygwin
 - Add new benchmark problem for multi-adaptive solver
 - Bug fix for ParticleSystem
 - Initialization of first time step
 - Improve time step regulation (threshold)
 - Improve stabilization
 - Improve TimeStepper interface (Ko Project)
 - Use iterators instead of recursively calling TimeSlab::update()
 - Clean up ODESolver
 - Add iterators for elements in time slabs and element groups
 - Add -f to creation of symbolic links
0.4.4
 - Add support for 3D graphics in Octave using Open Inventor (jj)
0.4.3
 - Stabilization of multi-adaptive solver (experimental)
 - Improved non-support for curses (--disable-curses)
 - New class MechanicalSystem for simulating mechanical systems
 - Save debug info from primal and dual (plotslab.m)
 - Fix bug in progress bar
 - Add missing include file in Components.h (kakr)
 - New function dolfin_end(const char* msg, ...)
 - Move numerical differentiation to RHS
 - New class Event for limited display of messages
 - Fix bug in LogStream (large numbers in floating point format)
 - Specify individual time steps for different components
 - Compile without warnings
 - Add -Werror to option enable-debug
 - Specify individual methods for different components
 - Fix bug in dGqMethods
 - Fix bug (delete old block) in ElementData
 - Add parameters for method and order
 - New test problem reaction
 - New class FixedPointIteration
 - Fix bug in grid refinement
0.4.2
 - Fix bug in computation of residual (divide by k)
 - Add automatic generation and solution of the dual problem
 - Automatic selection of file names for primal and dual
 - Fix bug in progress bar (TerminalLogger)
 - Many updates of multi-adaptive solver
 - Add class ODEFunction
 - Update function class hierarchies
 - Move functions to a separate directory
 - Store multi-adaptive solution binary on disk with cache
0.4.1
 - First version of multi-adaptive solver working
 - Clean up file formats
 - Start changing from int to unsigned int where necessary
 - Fix bool->int when using stdard in Parameter
 - Add NewArray and NewList (will replace Array and List)
0.4.0
 - Initiation of the FEniCS project
 - Change syntax of mesh files: grid -> mesh
 - Create symbolic links instead of copying files
 - Tanganyika -> ODE
 - Add Heat module
 - Grid -> Mesh
 - Move forms and mappings to separate libraries
 - Fix missing include of DirectSolver.h
0.3.12
 - Adaptive grid refinement (!)
 - Add User Manual
 - Add function dolfin_log() to turn logging on/off
 - Change from pointers to references for Node, Cell, Edge, Face
 - Update writexml.m
 - Add new grid files and rename old grid files
0.3.11
 - Add configure option --disable-curses
 - Grid refinement updates
 - Make OpenDX file format work for grids (output)
 - Add volume() and diameter() in cell
 - New classes TriGridRefinement and TetGridRefinement
 - Add iterators for faces and edges on a boundary
 - New class GridHierarchy
0.3.10
 - Use new boundary structure in Galerkin
 - Make dolfin_start() and dolfin_end() work
 - Make dolfin_assert() raise segmentation fault for plain text mode
 - Add configure option --enable-debug
 - Use autoreconf instead of scripts/preconfigure
 - Rename configure.in -> configure.ac
 - New class FaceIterator
 - New class Face
 - Move computation of boundary from GridInit to BoundaryInit
 - New class BoundaryData
 - New class BoundaryInit
 - New class Boundary
 - Make InitGrid compute edges
 - Add test program for generic matrix in src/demo/la
 - Clean up Grid classes
 - Add new class GridRefinementData
 - Move data from Cell to GenericCell
 - Make GMRES work with user defined matrix, only mult() needed
 - GMRES now uses only one function to compute residual()
 - Change Matrix structure (a modified envelope/letter)
 - Update script checkerror.m for Poisson
 - Add function dolfin_info_aptr()
 - Add cast to element pointer for iterators
 - Clean up and improve the Tensor class
 - New class: List
 - Name change: List -> Table
 - Name change: ShortList -> Array
 - Make functions in GridRefinement static
 - Make functions in GridInit static
 - Fix bug in GridInit (eriksv)
 - Add output to OpenDX format for 3D grids
 - Clean up ShortList class
 - Clean up List class
 - New class ODE, Equation replaced by PDE
 - Add Lorenz test problem
 - Add new problem type for ODEs
 - Add new module ode
 - Work on multi-adaptive ODE solver (lots of new stuff)
 - Work on grid refinement
 - Write all macros in LoggerMacros in one line
 - Add transpose functions to Matrix (Erik)
0.3.9
 - Update Krylov solver (Erik, Johan)
 - Add new LU factorization and LU solve (Niklas)
 - Add benchmark test in src/demo/bench
 - Add silent logger
0.3.8
 - Make sure dolfin-config is regenerated every time
 - Add demo program for cG(q) and dG(q)
 - Add dG(q) precalc of nodal points and weights
 - Add cG(q) precalc of nodal points and weights
 - Fix a bug in configure.in (AC_INIT with README)
 - Add Lagrange polynomials
 - Add multiplication with transpose
 - Add scalar products with rows and columns
 - Add A[i][j] index operator for quick access to dense matrix
0.3.7
 - Add new Matlab-like syntax like A(i,all) = x or A(3,all) = A(4,all)
 - Add dolfin_assert() macro enabled if debug is defined
 - Redesign of Matrix/DenseMatrix/SparseMatrix to use Matrix as common interface
 - Include missing cmath in Legendre.cpp and GaussianQuadrature.cpp
0.3.6
 - Add output functionality in DenseMatrix
 - Add high precision solver to DirectSolver
 - Clean up error messages in Matrix
 - Make solvers directly accessible through Matrix and DenseMatrix
 - Add quadrature (Gauss, Radau, and Lobatto) from Tanganyika
 - Start merge with Tanganyika
 - Add support for automatic documentation using doxygen
 - Update configure scripts
 - Add greeting at end of compilation
0.3.5
 - Define version number only in the file configure.in
 - Fix compilation problem (missing depcomp)
0.3.4
 - Fix bugs in some of the ElementFunction operators
 - Make convection-diffusion solver work again
 - Fix bug in integration, move multiplication with the determinant
 - Fix memory leaks in ElementFunction
 - Add parameter to choose output format
 - Make OctaveFile and MatlabFile subclasses of MFile
 - Add classes ScalarExpressionFunction and VectorExpressionFunction
 - Make progress bars work cleaner
 - Get ctrl-c in curses logger
 - Remove <Problem>Settings-classes and use dolfin_parameter()
 - Redesign settings to match the structure of the log system
 - Add vector functions: Function::Vector
 - Add vector element functions: ElementFunction::Vector
0.3.3
 - Increased functionality of curses-based interface
 - Add progress bars to log system
0.3.2
 - More work on grid refinement
 - Add new curses based log system
0.3.1
 - Makefile updates: make install should now work properly
 - KrylovSolver updates
 - Preparation for grid refinement
 - Matrix and Vector updates
0.3.0
 - Make poisson work again, other modules still not working
 - Add output format for octave
 - Fix code to compile with g++-3.2 -Wall -Werror
 - New operators for Matrix
 - New and faster GMRES solver (speedup factor 4)
 - Changed name from SparseMatrix to Matrix
 - Remove old unused code
 - Add subdirectory math containing mathematical functions
 - Better access for A(i,j) += to improve speed in assembling
 - Add benchmark for linear algebra
 - New definition of finite element
 - Add algebra for function spaces
 - Convert grids in data/grids to xml.gz
 - Add iterators for Nodes and Cells
 - Change from .hh to .h
 - Add operators to Vector class (foufas)
 - Add dependence on libxml2
 - Change from .C to .cpp to make Jim happy.
 - Change input/output functionality to streams
 - Change to new data structure for Grid
 - Change to object-oriented API at top level
 - Add use of C++ namespaces
 - Complete and major restructuring of the code
 - Fix compilation error in src/config
 - Fix name of keyword for convection-diffusion
0.2.11-1
 - Fix compilation error (`source`) on Solaris
0.2.11
 - Automate build process to simplify addition of new modules
 - Fix bug in matlab_write_field() (walter)
 - Fix bug in SparseMatrix::GetCopy() (foufas)
0.2.10-1
 - Fix compilation errors on RedHat (thsv)
0.2.10
 - Fix compilation of problems to use correct compiler
 - Change default test problems to the ones in the report
 - Improve memory management using mpatrol for tracking allocations
 - Change bool to int for va_arg, seems to be a problem with gcc > 3.0
 - Improve input / output support: GiD, Matlab, OpenDX
0.2.8
 - Navier-Stokes starting to work again
 - Add Navier-Stokes 2d
 - Bug fixes
0.2.7
 - Add support for 2D problems
 - Add module convection-diffusion
 - Add local/global fields in equation/problem
 - Bug fixes
 - Navier-Stokes updates (still broken)
0.2.6 [2002-02-19]
 - Navier-Stokes updates (still broken)
 - Output to matlab format
0.2.5
 - Add variational formulation with overloaded operators for systems
 - ShapeFunction/LocalField/FiniteElement according to Scott & Brenner
0.2.4
 - Add boundary conditions
 - Poisson seems to work ok
0.2.3
 - Add GMRES solver
 - Add CG solver
 - Add direct solver
 - Add Poisson solver
 - Big changes to the organisation of the source tree
 - Add kwdist.sh script
 - Bug fixes
0.2.2:
 - Remove curses temporarily
0.2.1:
 - Remove all PETSc stuff. Finally!
 - Gauss-Seidel cannot handle the pressure equation
0.2.0:
 - First GPL release
 - Remove all of Klas Samuelssons proprietary grid code
 - Adaptivity and refinement broken, include in next release<|MERGE_RESOLUTION|>--- conflicted
+++ resolved
@@ -5,16 +5,13 @@
 - Add Eigen linear algebra backend
 - Remove deprecated GenericDofMap::geometric_dim function (fixes Issue #443)
 - Add quadrature rules for multimesh/cut-cell integration up to order 6
-<<<<<<< HEAD
 - Implement MPI reductions and XML ouput of Table class
 - list_timings() is now collective and returns MPI average acrros processes
 - Add dump_timings_to_xml()
 - Add enum TimingType { wall, user, system } for selecting wall-clock,
   user and system time in timing routines
 - Bump required SWIG version to 3.0.3
-=======
 - Increase default maximum iterations in NewtonSolver to 50.
->>>>>>> d82abe5c
 1.5.0 [2015-01-12]
  - DG demos working is parallel
  - Simplify re-use of LU factorisations
