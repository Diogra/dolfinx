--- conflicted
+++ resolved
@@ -102,7 +102,6 @@
     #print(dm.refcount)
 
     # Check multigrid solution against LU solver
-<<<<<<< HEAD
     #solver = LUSolver(A)
     #x_lu = Vector()
     #solver.solve(x_lu, b)
@@ -190,9 +189,4 @@
     solver = LUSolver(A)
     x_lu = Vector()
     solver.solve(x_lu, bb)
-    assert round((x - x_lu).norm("l2"), 10) == 0
-=======
-    solver = LUSolver(A)
-    x_lu = Vector()
-    solver.solve(x_lu, b)
->>>>>>> 6a6ddfaa
+    assert round((x - x_lu).norm("l2"), 10) == 0