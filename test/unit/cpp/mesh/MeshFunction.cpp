--- conflicted
+++ resolved
@@ -77,19 +77,9 @@
       ASSERT_EQ(mf[i], i);
   }
 }
-<<<<<<< HEAD
 
 // Test all
 int MeshFunction_main(int argc, char **argv) {
     testing::InitGoogleTest(&argc, argv);
     return RUN_ALL_TESTS();
-}
-=======
-//-----------------------------------------------------------------------------
-int main(int argc, char **argv)
-{
-  testing::InitGoogleTest(&argc, argv);
-  return RUN_ALL_TESTS();
-}
-//-----------------------------------------------------------------------------
->>>>>>> 42bfd073
+}