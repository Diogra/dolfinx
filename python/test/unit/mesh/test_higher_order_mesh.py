# Copyright (C) 2019 Jørgen Schartum Dokken & Matthew Scroggs
# This file is part of DOLFIN (https://www.fenicsproject.org)
#
# SPDX-License-Identifier:    LGPL-3.0-or-later
""" Unit-tests for higher order meshes """

from dolfin import Mesh, MPI, Constant
from dolfin.cpp.mesh import CellType, GhostMode
from dolfin.fem import assemble_scalar
from dolfin_utils.test.skips import skip_in_parallel
from ufl import dx, SpatialCoordinate, sin


import numpy as np
import pytest


@skip_in_parallel
@pytest.mark.parametrize('L', [1, 1, 2, 3])
@pytest.mark.parametrize('H', [0.5, 1, 2, 3])
def test_triangle_order_2(L, H):
    # Test second order mesh by computing volume of two cells
    #  *-----*-----*   3----6-----2
    #  | \         |   | \        |
    #  |   \       |   |   \      |
    #  *     *     *   7     8    5
    #  |       \   |   |      \   |
    #  |         \ |   |        \ |
    #  *-----*-----*   0----4-----1

    # Perturbation of nodes 4,5,6,7 while keeping volume constant
    points = np.array([[0, 0], [L, 0], [L, H], [0, H],
                       [L / 2, 0], [L, H / 2], [L / 2, H],
                       [0, H / 2], [L / 2, H / 2]])
    cells = np.array([[0, 1, 3, 4, 8, 7], [1, 2, 3, 5, 6, 8]])
    mesh = Mesh(MPI.comm_world, CellType.triangle, points, cells,
                [], GhostMode.none)

    vol = assemble_scalar(Constant(mesh, 1) * dx)
    assert(vol == pytest.approx(L * H, rel=1e-9))

    # Volume of cell 1
    cell_1 = np.array([cells[0]])
    mesh = Mesh(MPI.comm_world, CellType.triangle, points, cell_1,
                [], GhostMode.none)
    vol = assemble_scalar(Constant(mesh, 1) * dx)
    assert(vol == pytest.approx(L * H / 2, rel=1e-9))

    # Volume of cell 2
    cell_2 = np.array([cells[1]])
    mesh = Mesh(MPI.comm_world, CellType.triangle, points, cell_2,
                [], GhostMode.none)
    vol = assemble_scalar(Constant(mesh, 1) * dx)

    assert(vol == pytest.approx(L * H / 2, rel=1e-9))


@skip_in_parallel
def test_triangle_order_3():
    H, L = 1, 1
    #  *---*---*---*   3--11--10--2
    #  | \         |   | \        |
    #  *   *   *   *   8   7  15  13
    #  |     \     |   |    \     |
    #  *  *    *   *   9  14  6   12
    #  |         \ |   |        \ |
    #  *---*---*---*   0--4---5---1
    points = np.array([[0, 0], [L, 0], [L, H], [0, H],          # 0, 1, 2, 3
                       [L / 3, 0], [2 * L / 3, 0],              # 4, 5
                       [2 * L / 3, H / 3], [L / 3, 2 * H / 3],  # 6, 7
                       [0, 2 * H / 3], [0, H / 3],              # 8, 9
                       [2 * L / 3, H], [L / 3, H],              # 10, 11
                       [L, H / 3], [L, 2 * H / 3],              # 12, 13
                       [H / 3, H / 3],                          # 14
                       [2 * L / 3, 2 * H / 3]])                 # 15

    cells = np.array([[0, 1, 3, 4, 5, 6, 7, 8, 9, 14],
                      [1, 2, 3, 12, 13, 10, 11, 7, 6, 15]])

    def quantities(mesh):
        x, y = SpatialCoordinate(mesh)
        q1 = assemble_scalar(x * y * dx)
        q2 = assemble_scalar(x * y * sin(x) * dx)
        q3 = assemble_scalar(Constant(mesh, 1) * dx)
        return q1, q2, q3

    # Only first cell as mesh
    cell_0 = np.array([cells[0]])
    mesh = Mesh(MPI.comm_world, CellType.triangle, points, cell_0,
                [], GhostMode.none)
    q1, q2, q3 = quantities(mesh)
    assert q1 == pytest.approx(1 / 24, rel=1e-9)
    assert q2 == pytest.approx(2 - 3 * np.sin(1) + np.cos(1), rel=1e-9)
    assert q3 == pytest.approx(L * H / 2)

    # Only second cell as mesh
    cell_0 = np.array([cells[1]])
    mesh = Mesh(MPI.comm_world, CellType.triangle, points, cell_0,
                [], GhostMode.none)
    q1, q2, q3 = quantities(mesh)
    assert q1 == pytest.approx(5 / 24, rel=1e-9)
    assert q2 == pytest.approx(0.5 * (-4 + 7 * np.sin(1) - 3 * np.cos(1)),
                               rel=1e-9)
    assert q3 == pytest.approx(L * H / 2)

    # Both cells as mesh
    mesh = Mesh(MPI.comm_world, CellType.triangle, points, cells,
                [], GhostMode.none)
    q1, q2, q3 = quantities(mesh)
    assert q1 == pytest.approx(0.25, rel=1e-9)
    assert q2 == pytest.approx(0.5 * (np.sin(1) - np.cos(1)),
                               rel=1e-9)
    assert q3 == pytest.approx(L * H)


@skip_in_parallel
def test_triangle_order_4():
    H, L = 1, 1
    #  *--*--*--*--*   3-21-20-19--2
    #  | \         |   | \         |
    #  *   *  * *  *   10 9 24 23  18
    #  |     \     |   |    \      |
    #  *  *   *  * *   11 15  8 22 17
    #  |       \   |   |       \   |
    #  *  * *   *  *   12 13 14 7  16
    #  |         \ |   |         \ |
    #  *--*--*--*--*   0--4--5--6--1
    points = np.array(
        [[0, 0], [L, 0], [L, H], [0, H],                  # 0, 1, 2, 3
         [L / 4, 0], [L / 2, 0], [3 * L / 4, 0],          # 4, 5, 6
         [3 / 4 * L, H / 4], [L / 2, H / 2],              # 7, 8
         [L / 4, 3 * H / 4], [0, 3 * H / 4],              # 9, 10
         [0, H / 2], [0, H / 4],                          # 11, 12
         [L / 4, H / 4], [L / 2, H / 4], [L / 4, H / 2],  # 13, 14, 15
         [L, H / 4], [L, H / 2], [L, 3 * H / 4],          # 16, 17, 18
         [3 * L / 4, H], [L / 2, H], [L / 4, H],          # 19, 20, 21
         [3 * L / 4, H / 2], [3 * L / 4, 3 * H / 4],      # 22, 23
         [L / 2, 3 * H / 4]]                              # 24
    )

    cells = np.array([[0, 1, 3, 4, 5, 6, 7, 8, 9, 10, 11, 12, 13, 14, 15],
                      [1, 2, 3, 16, 17, 18, 19, 20, 21, 9, 8, 7, 22, 23, 24]])

    def quantities(mesh):
        x, y = SpatialCoordinate(mesh)
        q1 = assemble_scalar(x * y * dx)
        q2 = assemble_scalar(x * y * sin(x) * dx)
        q3 = assemble_scalar(1 * dx(mesh))
        return q1, q2, q3

    # Only first cell as mesh
    cell_0 = np.array([cells[0]])
    mesh = Mesh(MPI.comm_world, CellType.triangle, points, cell_0,
                [], GhostMode.none)
    q1, q2, q3 = quantities(mesh)
    assert q1 == pytest.approx(1 / 24, rel=1e-9)
    assert q2 == pytest.approx(2 - 3 * np.sin(1) + np.cos(1), rel=1e-9)
    assert q3 == pytest.approx(L * H / 2)

    # Only second cell as mesh
    cell_0 = np.array([cells[1]])
    mesh = Mesh(MPI.comm_world, CellType.triangle, points, cell_0,
                [], GhostMode.none)
    from dolfin.io import VTKFile
    VTKFile("mesh.pvd").write(mesh)

    q1, q2, q3 = quantities(mesh)
    assert q1 == pytest.approx(5 / 24, rel=1e-9)
    assert q2 == pytest.approx(0.5 * (-4 + 7 * np.sin(1) - 3 * np.cos(1)),
                               rel=1e-9)
    assert q3 == pytest.approx(L * H / 2)

    # Both cells as mesh
    mesh = Mesh(MPI.comm_world, CellType.triangle, points, cells,
                [], GhostMode.none)
    q1, q2, q3 = quantities(mesh)
    assert q1 == pytest.approx(0.25, rel=1e-9)
    assert q2 == pytest.approx(0.5 * (np.sin(1) - np.cos(1)),
                               rel=1e-9)
    assert q3 == pytest.approx(L * H)

<<<<<<< HEAD
=======

>>>>>>> b2acc24c
@pytest.mark.parametrize('L', [1, 4])
@pytest.mark.parametrize('H', [1, 5])
@pytest.mark.parametrize('eps', [0, 1, 10, 100])
def test_quad_dofs_order_2(L, H, eps):
    # Test second order mesh by computing volume of two cells
    #  *-----*-----*   3--6--2--13-10
    #  |     |     |   |     |     |
    #  |     |     |   7  8  5  14 12
    #  |     |     |   |     |     |
    #  *-----*-----*   0--4--1--11-9
    points = np.array([[0, 0], [L, 0], [L, H], [0, H],
                       [L / 2, 0], [L + eps, H / 2], [L / 2, H], [0 + eps, H / 2],
                       [L / 2 + eps, H / 2],
                       [2 * L, 0], [2 * L, H],
                       [3 * L / 2, 0], [2 * L + eps, H / 2], [3 * L / 2, H],
                       [3 * L / 2 + eps, H / 2]])
    cells = np.array([[0, 1, 2, 3, 4, 5, 6, 7, 8], [1, 9, 10, 2, 11, 12, 13, 5, 14]])

    mesh = Mesh(MPI.comm_world, CellType.quadrilateral, points, cells,
                [], GhostMode.none)

    vol = assemble_scalar(Constant(mesh, 1) * dx)
    assert(vol == pytest.approx(L * H * 2, rel=1e-9))

    # Volume of cell 1
    cell_1 = np.array([cells[0]])
    mesh = Mesh(MPI.comm_world, CellType.quadrilateral, points, cell_1,
                [], GhostMode.none)
    vol = assemble_scalar(Constant(mesh, 1) * dx)
    assert(vol == pytest.approx(L * H, rel=1e-9))

    # Volume of cell 2
    cell_2 = np.array([cells[1]])
    mesh = Mesh(MPI.comm_world, CellType.quadrilateral, points, cell_2,
                [], GhostMode.none)
    vol = assemble_scalar(Constant(mesh, 1) * dx)
    assert(vol == pytest.approx(L * H, rel=1e-9))


@skip_in_parallel
@pytest.mark.parametrize('L', [1, 4])
@pytest.mark.parametrize('H', [1, 5])
@pytest.mark.parametrize('eps', [0, 0.08, 0.05, 0.01])
def test_quad_dofs_order_3(L, H, eps):
    # Test third order mesh by computing volume of two cells
    #  *---------*   3--8--9--2-22-23-17
    #  |         |   |        |       |
    #  |         |   11 14 15 7 26 27 21
    #  |         |   |        |       |
    #  |         |   10 12 13 6 24 25 20
    #  |         |   |        |       |
    #  *---------*   0--4--5--1-18-19-16
    points = np.array([[0, 0], [L, 0], [L, H], [0, H],          # 0  1 2 3
                       [L / 3, - eps], [2 * L / 3, eps],         # 4  5
                       [L + eps, H / 3], [L - eps, 2 * H / 3],  # 6  7
                       [L / 3, H - eps], [2 * L / 3, H + eps],      # 8  9
                       [eps, H / 3], [-eps, 2 * H / 3],         # 10 11
                       [L / 3 + eps, H / 3 - eps], [2 * L / 3 + eps, H / 3 + eps],          # 12 13
                       [L / 3 - eps, 2 * H / 3 - eps], [2 * L / 3 - eps, 2 * H / 3 + eps],  # 14,15
                       [2 * L, 0], [2 * L, H],                 # 16 17
                       [4 * L / 3, eps], [5 * L / 3, -eps],    # 18 19
                       [2 * L + eps, H / 3], [2 * L - eps, 2 * H / 3],  # 20 21
                       [4 * L / 3, H - eps], [5 * L / 3, H + eps],      # 22 23
                       [4 * L / 3 + eps, H / 3 + eps], [5 * L / 3 + eps, H / 3 - eps],           # 24 25
                       [4 * L / 3 - eps, 2 * H / 3 - eps], [5 * L / 3 - eps, 2 * H / 3 + eps]])  # 26 27
    cells = np.array([[0, 1, 2, 3, 4, 5, 6, 7, 8, 9, 10, 11, 12, 13, 14, 15],
                      [1, 16, 17, 2, 18, 19, 20, 21, 22, 23, 6, 7, 24, 25, 26, 27]])

    mesh = Mesh(MPI.comm_world, CellType.quadrilateral, points, cells,
                [], GhostMode.none)

    vol = assemble_scalar(Constant(mesh, 1) * dx)
    assert(vol == pytest.approx(L * H * 2, rel=1e-9))

    # Volume of cell 1
    cell_1 = np.array([cells[0]])
    mesh = Mesh(MPI.comm_world, CellType.quadrilateral, points, cell_1,
                [], GhostMode.none)
    vol = assemble_scalar(Constant(mesh, 1) * dx)
    assert(vol == pytest.approx(L * H, rel=1e-9))

    # Volume of cell 2
    cell_2 = np.array([cells[1]])
    mesh = Mesh(MPI.comm_world, CellType.quadrilateral, points, cell_2,
                [], GhostMode.none)
    vol = assemble_scalar(Constant(mesh, 1) * dx)
    assert(vol == pytest.approx(L * H, rel=1e-9))<|MERGE_RESOLUTION|>--- conflicted
+++ resolved
@@ -179,10 +179,7 @@
                                rel=1e-9)
     assert q3 == pytest.approx(L * H)
 
-<<<<<<< HEAD
-=======
-
->>>>>>> b2acc24c
+
 @pytest.mark.parametrize('L', [1, 4])
 @pytest.mark.parametrize('H', [1, 5])
 @pytest.mark.parametrize('eps', [0, 1, 10, 100])
