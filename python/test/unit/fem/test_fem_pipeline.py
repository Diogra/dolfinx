# Copyright (C) 2019 Jorgen Dokken, Matthew Scroggs and Garth N. Wells
#
# This file is part of DOLFINX (https://www.fenicsproject.org)
#
# SPDX-License-Identifier:    LGPL-3.0-or-later

import os
import time

import numpy as np
import pytest
<<<<<<< HEAD
from petsc4py import PETSc

import ufl
from dolfinx import (DirichletBC, Function, FunctionSpace, fem, geometry,
                     FacetNormal, CellDiameter, UnitSquareMesh, UnitCubeMesh,
                     Mesh)
=======
from mpi4py import MPI
from petsc4py import PETSc

import ufl
from dolfinx import DirichletBC, Function, FunctionSpace, fem, geometry, cpp
>>>>>>> 9af7a6ec
from dolfinx.fem import (apply_lifting, assemble_matrix, assemble_scalar,
                         assemble_vector, locate_dofs_topological, set_bc)
from mpi4py import MPI
from dolfinx.io import XDMFFile
<<<<<<< HEAD
from dolfinx.cpp.mesh import CellType
from dolfinx_utils.test.skips import skip_in_parallel
=======
from dolfinx_utils.test.skips import skip_if_complex, skip_in_parallel
>>>>>>> 9af7a6ec
from ufl import (SpatialCoordinate, TestFunction, TrialFunction, div, dx, grad,
                 inner, ds, dS, avg, jump)


def get_mesh(cell_type, datadir):
    if MPI.COMM_WORLD.size == 1:
        if cell_type == CellType.triangle:
            return UnitSquareMesh(MPI.COMM_WORLD, 2, 1, cell_type)
        elif cell_type == CellType.quadrilateral:
            points = np.array([[0., 0.], [0.5, 0.], [1., 0.],
                               [0., .5], [0.5, .5], [1., .5],
                               [0., 1.], [0.5, 1.], [1., 1.]])
            cells = [[0, 1, 3, 4], [4, 1, 5, 2], [3, 4, 6, 7], [4, 5, 7, 8]]
            mesh = Mesh(MPI.COMM_WORLD, cell_type, points, cells, [])
            mesh.topology.create_connectivity_all()
            return mesh
        else:
            return UnitCubeMesh(MPI.COMM_WORLD, 2, 1, 1, cell_type)
    else:
        if cell_type == CellType.triangle:
            filename = "UnitSquareMesh_triangle.xdmf"
        elif cell_type == CellType.quadrilateral:
            filename = "UnitSquareMesh_quad.xdmf"
        elif cell_type == CellType.tetrahedron:
            filename = "UnitCubeMesh_tetra.xdmf"
        elif cell_type == CellType.hexahedron:
            filename = "UnitCubeMesh_hexahedron.xdmf"
        with XDMFFile(MPI.COMM_WORLD, os.path.join(datadir, filename), "r", encoding=XDMFFile.Encoding.ASCII) as xdmf:
            return xdmf.read_mesh(name="Grid")


parametrize_cell_types = pytest.mark.parametrize(
    "cell_type", [CellType.triangle, CellType.quadrilateral,
                  CellType.tetrahedron, CellType.hexahedron])
parametrize_cell_types_simplex = pytest.mark.parametrize(
    "cell_type", [CellType.triangle, CellType.tetrahedron])
parametrize_cell_types_tp = pytest.mark.parametrize(
    "cell_type", [CellType.quadrilateral, CellType.hexahedron])
parametrize_cell_types_quad = pytest.mark.parametrize(
    "cell_type", [CellType.quadrilateral])
parametrize_cell_types_hex = pytest.mark.parametrize(
    "cell_type", [CellType.hexahedron])


def run_scalar_test(mesh, V, degree):
    """ Manufactured Poisson problem, solving u = x[1]**p, where p is the
    degree of the Lagrange function space.

    """
    u, v = TrialFunction(V), TestFunction(V)
    a = inner(grad(u), grad(v)) * dx

    # Get quadrature degree for bilinear form integrand (ignores effect
    # of non-affine map)
    a = inner(grad(u), grad(v)) * dx(metadata={"quadrature_degree": -1})
    a.integrals()[0].metadata()["quadrature_degree"] = ufl.algorithms.estimate_total_polynomial_degree(a)

    # Source term
    x = SpatialCoordinate(mesh)
    u_exact = x[1]**degree
    f = - div(grad(u_exact))

    # Set quadrature degree for linear form integrand (ignores effect of
    # non-affine map)
    L = inner(f, v) * dx(metadata={"quadrature_degree": -1})
    L.integrals()[0].metadata()["quadrature_degree"] = ufl.algorithms.estimate_total_polynomial_degree(L)

    t0 = time.time()
    L = fem.Form(L)
    t1 = time.time()
    print("Linear form compile time:", t1 - t0)

    u_bc = Function(V)
    u_bc.interpolate(lambda x: x[1]**degree)

    # Create Dirichlet boundary condition
    mesh.topology.create_connectivity_all()
    facetdim = mesh.topology.dim - 1
    bndry_facets = np.where(np.array(cpp.mesh.compute_boundary_facets(mesh.topology)) == 1)[0]
    bdofs = locate_dofs_topological(V, facetdim, bndry_facets)
    assert(len(bdofs) < V.dim())
    bc = DirichletBC(u_bc, bdofs)

    t0 = time.time()
    b = assemble_vector(L)
    apply_lifting(b, [a], [[bc]])
    b.ghostUpdate(addv=PETSc.InsertMode.ADD, mode=PETSc.ScatterMode.REVERSE)
    set_bc(b, [bc])
    t1 = time.time()
    print("Vector assembly time:", t1 - t0)

    t0 = time.time()
    a = fem.Form(a)
    t1 = time.time()
    print("Bilinear form compile time:", t1 - t0)

    t0 = time.time()
    A = assemble_matrix(a, [bc])
    A.assemble()
    t1 = time.time()
    print("Matrix assembly time:", t1 - t0)

    # Create LU linear solver
    solver = PETSc.KSP().create(MPI.COMM_WORLD)
    solver.setType(PETSc.KSP.Type.PREONLY)
    solver.getPC().setType(PETSc.PC.Type.LU)
    solver.setOperators(A)
    # Solve
    t0 = time.time()
    uh = Function(V)
    solver.solve(b, uh.vector)
    uh.vector.ghostUpdate(addv=PETSc.InsertMode.INSERT, mode=PETSc.ScatterMode.FORWARD)

    t1 = time.time()
    print("Linear solver time:", t1 - t0)

    M = (u_exact - uh)**2 * dx
    t0 = time.time()
    M = fem.Form(M)
    t1 = time.time()
    print("Error functional compile time:", t1 - t0)

    t0 = time.time()
    error = mesh.mpi_comm().allreduce(assemble_scalar(M), op=MPI.SUM)

    t1 = time.time()

    print("Error assembly time:", t1 - t0)
    assert np.absolute(error) < 1.0e-14


def run_vector_test(mesh, V, degree):
    """Projection into H(div/curl) spaces"""
    u, v = ufl.TrialFunction(V), ufl.TestFunction(V)
    a = inner(u, v) * dx

    # Source term
    x = SpatialCoordinate(mesh)
    u_ref = x[0] ** degree
    L = inner(u_ref, v[0]) * dx

    b = assemble_vector(L)
    b.ghostUpdate(addv=PETSc.InsertMode.ADD, mode=PETSc.ScatterMode.REVERSE)

    A = assemble_matrix(a)
    A.assemble()

    # Create LU linear solver (Note: need to use a solver that
    # re-orders to handle pivots, e.g. not the PETSc built-in LU
    # solver)
    solver = PETSc.KSP().create(MPI.COMM_WORLD)
    solver.setType("preonly")
    solver.getPC().setType('lu')
    solver.setOperators(A)

    # Solve
    uh = Function(V)
    solver.solve(b, uh.vector)
    uh.vector.ghostUpdate(addv=PETSc.InsertMode.INSERT, mode=PETSc.ScatterMode.FORWARD)

    xp = np.array([0.33, 0.33, 0.0])
    tree = geometry.BoundingBoxTree(mesh, mesh.geometry.dim)
    cells = geometry.compute_collisions_point(tree, xp)

    up = uh.eval(xp, cells[0])
    print("test0:", up)
    print("test1:", xp[0] ** degree)

    u_exact = np.zeros(mesh.geometry.dim)
    u_exact[0] = xp[0] ** degree
    assert np.allclose(up, u_exact)


def run_dg_test(mesh, V, degree):
    """ Manufactured Poisson problem, solving u = x[component]**n, where n is the
    degree of the Lagrange function space.
    """
    u, v = TrialFunction(V), TestFunction(V)

    # Exact solution
    x = SpatialCoordinate(mesh)
    u_exact = x[1] ** degree

    # Coefficient
    k = Function(V)
    k.vector.set(2.0)
    k.vector.ghostUpdate(addv=PETSc.InsertMode.INSERT, mode=PETSc.ScatterMode.FORWARD)

    # Source term
    f = - div(k * grad(u_exact))

    # Mesh normals and element size
    n = FacetNormal(mesh)
    h = CellDiameter(mesh)
    h_avg = (h("+") + h("-")) / 2.0

    # Penalty parameter
    alpha = 32

    dx_ = dx(metadata={"quadrature_degree": -1})
    ds_ = ds(metadata={"quadrature_degree": -1})
    dS_ = dS(metadata={"quadrature_degree": -1})

    a = inner(k * grad(u), grad(v)) * dx_ \
        - k("+") * inner(avg(grad(u)), jump(v, n)) * dS_ \
        - k("+") * inner(jump(u, n), avg(grad(v))) * dS_ \
        + k("+") * (alpha / h_avg) * inner(jump(u, n), jump(v, n)) * dS_ \
        - inner(k * grad(u), v * n) * ds_ \
        - inner(u * n, k * grad(v)) * ds_ \
        + (alpha / h) * inner(k * u, v) * ds_
    L = inner(f, v) * dx_ - inner(k * u_exact * n, grad(v)) * ds_ \
        + (alpha / h) * inner(k * u_exact, v) * ds_

    for integral in a.integrals():
        integral.metadata()["quadrature_degree"] = ufl.algorithms.estimate_total_polynomial_degree(a)
    for integral in L.integrals():
        integral.metadata()["quadrature_degree"] = ufl.algorithms.estimate_total_polynomial_degree(L)

    b = assemble_vector(L)
    b.ghostUpdate(addv=PETSc.InsertMode.ADD, mode=PETSc.ScatterMode.REVERSE)

    A = assemble_matrix(a, [])
    A.assemble()

    # Create LU linear solver
    solver = PETSc.KSP().create(MPI.COMM_WORLD)
    solver.setType(PETSc.KSP.Type.PREONLY)
    solver.getPC().setType(PETSc.PC.Type.LU)
    solver.setOperators(A)

    # Solve
    uh = Function(V)
    solver.solve(b, uh.vector)
    uh.vector.ghostUpdate(addv=PETSc.InsertMode.INSERT,
                          mode=PETSc.ScatterMode.FORWARD)
    error = mesh.mpi_comm().allreduce(assemble_scalar((u_exact - uh)**2 * dx), op=MPI.SUM)
    assert np.absolute(error) < 1.0e-14

<<<<<<< HEAD
=======
    xp = np.array([0.33, 0.33, 0.0])
    tree = geometry.BoundingBoxTree(mesh, mesh.geometry.dim)
    cell_candidates = geometry.compute_collisions_point(tree, xp)
    cell = cpp.geometry.select_colliding_cells(mesh, cell_candidates, xp, 1)

    up = uh.eval(xp, cell)
    print("test0:", up)
    print("test1:", xp[0]**degree)
>>>>>>> 9af7a6ec

# Run tests on all spaces in periodic table on triangles and tetrahedra
@parametrize_cell_types_simplex
@pytest.mark.parametrize("family", ["Lagrange"])
@pytest.mark.parametrize("degree", [2, 3, 4])
def test_P_simplex(family, degree, cell_type, datadir):
    mesh = get_mesh(cell_type, datadir)
    V = FunctionSpace(mesh, (family, degree))
    run_scalar_test(mesh, V, degree)


# TODO: turn this test back on in parallel once ghosting is fixed
@skip_in_parallel
@parametrize_cell_types_simplex
@pytest.mark.parametrize("family", ["DG"])
@pytest.mark.parametrize("degree", [2, 3, 4])
def test_dP_simplex(family, degree, cell_type, datadir):
    mesh = get_mesh(cell_type, datadir)
    V = FunctionSpace(mesh, (family, degree))
    run_dg_test(mesh, V, degree)


# TODO: turn this test back on in parallel once ghosting is fixed
@skip_in_parallel
@parametrize_cell_types_simplex
@pytest.mark.parametrize("family", ["RT", "N1curl"])
@pytest.mark.parametrize("degree", [1, 2, 3])
def test_RT_N1curl_simplex(family, degree, cell_type, datadir):
    mesh = get_mesh(cell_type, datadir)
    V = FunctionSpace(mesh, (family, degree + 1))
    run_vector_test(mesh, V, degree)


# TODO: turn this test back on in parallel once ghosting is fixed
@skip_in_parallel
@parametrize_cell_types_simplex
@pytest.mark.parametrize("family", ["BDM", "N2curl"])
@pytest.mark.parametrize("degree", [1, 2, 3])
def test_BDM_N2curl_simplex(family, degree, cell_type, datadir):
    mesh = get_mesh(cell_type, datadir)
    V = FunctionSpace(mesh, (family, degree))
    run_vector_test(mesh, V, degree)


# Run tests on all spaces in periodic table on quadrilaterals and hexahedra
@parametrize_cell_types_tp
@pytest.mark.parametrize("family", ["Q"])
@pytest.mark.parametrize("degree", [2, 3, 4])
def test_P_tp(family, degree, cell_type, datadir):
    mesh = get_mesh(cell_type, datadir)
    V = FunctionSpace(mesh, (family, degree))
    run_scalar_test(mesh, V, degree)


# TODO: turn this test back on in parallel once ghosting is fixed
@skip_in_parallel
# TODO: Implement DPC spaces
@parametrize_cell_types_tp
@pytest.mark.parametrize("family", ["DQ"])
# @pytest.mark.parametrize("family", ["DQ", "DPC"])
@pytest.mark.parametrize("degree", [2, 3, 4])
def test_dP_tp(family, degree, cell_type, datadir):
    mesh = get_mesh(cell_type, datadir)
    V = FunctionSpace(mesh, (family, degree))
    run_dg_test(mesh, V, degree)


# TODO: turn this test back on in parallel once ghosting is fixed
@skip_in_parallel
# TODO: Implement RTCE and higher order RTCE spaces
@parametrize_cell_types_quad
# @pytest.mark.parametrize("family", ["RTCE", "RTCF"])
# @pytest.mark.parametrize("degree", [1, 2, 3])
@pytest.mark.parametrize("family", ["RTCF"])
@pytest.mark.parametrize("degree", [1])
def test_RTC_quad(family, degree, cell_type, datadir):
    mesh = get_mesh(cell_type, datadir)
    V = FunctionSpace(mesh, (family, degree))
    run_vector_test(mesh, V, degree)


# TODO: Implement NC spaces
@parametrize_cell_types_hex
@pytest.mark.parametrize("family", ["NCE", "NCF"])
@pytest.mark.parametrize("degree", [1, 2, 3])
def xtest_NC_hex(family, degree, cell_type, datadir):
    mesh = get_mesh(cell_type, datadir)
    V = FunctionSpace(mesh, (family, degree + 1))
    run_vector_test(mesh, V, degree)


# TODO: Implement BDMC spaces
@parametrize_cell_types_quad
@pytest.mark.parametrize("family", ["BDMCE", "BDMCF"])
@pytest.mark.parametrize("degree", [1, 2, 3])
def xtest_BDM_quad(family, degree, cell_type, datadir):
    mesh = get_mesh(cell_type, datadir)
    V = FunctionSpace(mesh, (family, degree))
    run_vector_test(mesh, V, degree)


# TODO: Implement AA spaces
@parametrize_cell_types_hex
@pytest.mark.parametrize("family", ["AAE", "AAF"])
@pytest.mark.parametrize("degree", [1, 2, 3])
def xtest_AA_hex(family, degree, cell_type, datadir):
    mesh = get_mesh(cell_type, datadir)
    V = FunctionSpace(mesh, (family, degree))
    run_vector_test(mesh, V, degree)<|MERGE_RESOLUTION|>--- conflicted
+++ resolved
@@ -9,32 +9,20 @@
 
 import numpy as np
 import pytest
-<<<<<<< HEAD
-from petsc4py import PETSc
-
-import ufl
-from dolfinx import (DirichletBC, Function, FunctionSpace, fem, geometry,
-                     FacetNormal, CellDiameter, UnitSquareMesh, UnitCubeMesh,
-                     Mesh)
-=======
 from mpi4py import MPI
 from petsc4py import PETSc
 
 import ufl
-from dolfinx import DirichletBC, Function, FunctionSpace, fem, geometry, cpp
->>>>>>> 9af7a6ec
+from dolfinx import (DirichletBC, Function, FunctionSpace, fem, geometry, cpp,
+                     Mesh, UnitCubeMesh, UnitSquareMesh)
 from dolfinx.fem import (apply_lifting, assemble_matrix, assemble_scalar,
                          assemble_vector, locate_dofs_topological, set_bc)
 from mpi4py import MPI
+from dolfinx.cpp.mesh import CellType
 from dolfinx.io import XDMFFile
-<<<<<<< HEAD
-from dolfinx.cpp.mesh import CellType
-from dolfinx_utils.test.skips import skip_in_parallel
-=======
 from dolfinx_utils.test.skips import skip_if_complex, skip_in_parallel
->>>>>>> 9af7a6ec
 from ufl import (SpatialCoordinate, TestFunction, TrialFunction, div, dx, grad,
-                 inner, ds, dS, avg, jump)
+                 inner, ds, dS, avg, jump, FacetNormal, CellDiameter)
 
 
 def get_mesh(cell_type, datadir):
@@ -271,17 +259,6 @@
     error = mesh.mpi_comm().allreduce(assemble_scalar((u_exact - uh)**2 * dx), op=MPI.SUM)
     assert np.absolute(error) < 1.0e-14
 
-<<<<<<< HEAD
-=======
-    xp = np.array([0.33, 0.33, 0.0])
-    tree = geometry.BoundingBoxTree(mesh, mesh.geometry.dim)
-    cell_candidates = geometry.compute_collisions_point(tree, xp)
-    cell = cpp.geometry.select_colliding_cells(mesh, cell_candidates, xp, 1)
-
-    up = uh.eval(xp, cell)
-    print("test0:", up)
-    print("test1:", xp[0]**degree)
->>>>>>> 9af7a6ec
 
 # Run tests on all spaces in periodic table on triangles and tetrahedra
 @parametrize_cell_types_simplex
