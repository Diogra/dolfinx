// Copyright (C) 2017 Chris N. Richardson and Garth N. Wells
//
// This file is part of DOLFIN (https://www.fenicsproject.org)
//
// SPDX-License-Identifier:    LGPL-3.0-or-later

#include <dolfin/common/Variable.h>
#include <dolfin/function/Expression.h>
#include <dolfin/geometry/BoundingBoxTree.h>
#include <dolfin/mesh/Cell.h>
#include <dolfin/mesh/CellType.h>
#include <dolfin/mesh/Edge.h>
#include <dolfin/mesh/Face.h>
#include <dolfin/mesh/Facet.h>
#include <dolfin/mesh/Mesh.h>
#include <dolfin/mesh/MeshEntity.h>
#include <dolfin/mesh/MeshFunction.h>
#include <dolfin/mesh/MeshGeometry.h>
#include <dolfin/mesh/MeshIterator.h>
#include <dolfin/mesh/MeshQuality.h>
#include <dolfin/mesh/MeshTopology.h>
#include <dolfin/mesh/MeshValueCollection.h>
#include <dolfin/mesh/PeriodicBoundaryComputation.h>
#include <dolfin/mesh/SubDomain.h>
#include <dolfin/mesh/Vertex.h>
#include <memory>
#include <pybind11/eigen.h>
#include <pybind11/eval.h>
#include <pybind11/numpy.h>
#include <pybind11/pybind11.h>
#include <pybind11/stl.h>

#include "casters.h"

namespace py = pybind11;

namespace dolfin_wrappers {

<<<<<<< HEAD
void mesh(py::module &m) {
  // Make dolfin::SubDomain from pointer
  m.def("make_dolfin_subdomain", [](std::uintptr_t e) {
    dolfin::SubDomain *p = reinterpret_cast<dolfin::SubDomain *>(e);
    return std::shared_ptr<const dolfin::SubDomain>(p);
=======
void mesh(py::module& m)
{
  // Make dolfin::mesh::SubDomain from pointer
  m.def("make_dolfin_subdomain", [](std::uintptr_t e) {
    dolfin::mesh::SubDomain* p = reinterpret_cast<dolfin::mesh::SubDomain*>(e);
    return std::shared_ptr<const dolfin::mesh::SubDomain>(p);
>>>>>>> 4199a75f
  });

  // dolfin::CellType
  py::class_<dolfin::CellType> celltype(m, "CellType");

  // dolfin::CellType enums
  py::enum_<dolfin::CellType::Type>(celltype, "Type")
      .value("point", dolfin::CellType::Type::point)
      .value("interval", dolfin::CellType::Type::interval)
      .value("triangle", dolfin::CellType::Type::triangle)
      .value("quadrilateral", dolfin::CellType::Type::quadrilateral)
      .value("tetrahedron", dolfin::CellType::Type::tetrahedron)
      .value("hexahedron", dolfin::CellType::Type::hexahedron);

  celltype.def("type2string", &dolfin::CellType::type2string)
      .def("string2type", &dolfin::CellType::string2type)
      .def("cell_type", &dolfin::CellType::cell_type)
      .def("description", &dolfin::CellType::description);

  // dolfin::MeshGeometry class
  py::class_<dolfin::MeshGeometry, std::shared_ptr<dolfin::MeshGeometry>>(
      m, "MeshGeometry", "DOLFIN MeshGeometry object")
      .def("dim", &dolfin::MeshGeometry::dim, "Geometrical dimension")
      .def("degree", &dolfin::MeshGeometry::degree, "Degree")
      .def("x", [](dolfin::MeshGeometry &self) {
        return Eigen::Map<Eigen::Matrix<double, Eigen::Dynamic, Eigen::Dynamic,
                                        Eigen::RowMajor>>(
            self.x().data(), self.num_points(), self.dim());
      });

  // dolfin::MeshTopology class
  py::class_<dolfin::MeshTopology, std::shared_ptr<dolfin::MeshTopology>,
             dolfin::Variable>(m, "MeshTopology", "DOLFIN MeshTopology object")
      .def("dim", &dolfin::MeshTopology::dim, "Topological dimension")
      .def("init", (void (dolfin::MeshTopology::*)(std::size_t)) &
                       dolfin::MeshTopology::init)
      .def("init", (void (dolfin::MeshTopology::*)(std::size_t, std::int32_t,
                                                   std::int64_t)) &
                       dolfin::MeshTopology::init)
      .def("__call__",
           (const dolfin::MeshConnectivity &(
               dolfin::MeshTopology::*)(std::size_t, std::size_t) const) &
               dolfin::MeshTopology::operator(),
           py::return_value_policy::reference_internal)
      .def("size", &dolfin::MeshTopology::size)
      .def("hash", &dolfin::MeshTopology::hash)
      .def("init_global_indices", &dolfin::MeshTopology::init_global_indices)
      .def("have_global_indices", &dolfin::MeshTopology::have_global_indices)
      .def("ghost_offset", &dolfin::MeshTopology::ghost_offset)
      .def("cell_owner", (const std::vector<std::uint32_t> &(
                             dolfin::MeshTopology::*)() const) &
                             dolfin::MeshTopology::cell_owner)
      .def("set_global_index", &dolfin::MeshTopology::set_global_index)
      .def("global_indices",
           [](const dolfin::MeshTopology &self, int dim) {
             auto &indices = self.global_indices(dim);
             return py::array_t<std::int64_t>(indices.size(), indices.data());
           })
      .def("have_shared_entities", &dolfin::MeshTopology::have_shared_entities)
      .def("shared_entities", (std::map<std::int32_t, std::set<std::uint32_t>> &
                               (dolfin::MeshTopology::*)(std::uint32_t)) &
                                  dolfin::MeshTopology::shared_entities)
      .def("str", &dolfin::MeshTopology::str);

  // dolfin::Mesh
  py::class_<dolfin::Mesh, std::shared_ptr<dolfin::Mesh>, dolfin::Variable>(
      m, "Mesh", py::dynamic_attr(), "DOLFIN Mesh object")
      .def(py::init<const dolfin::Mesh &>())
      .def(py::init([](const MPICommWrapper comm) {
        return std::make_unique<dolfin::Mesh>(comm.get());
      }))
      .def(py::init(
          [](const MPICommWrapper comm, dolfin::CellType::Type type,
             Eigen::Ref<const Eigen::Matrix<double, Eigen::Dynamic,
                                            Eigen::Dynamic, Eigen::RowMajor>>
                 geometry,
             Eigen::Ref<const Eigen::Matrix<std::int32_t, Eigen::Dynamic,
                                            Eigen::Dynamic, Eigen::RowMajor>>
                 topology) {
            return std::make_unique<dolfin::Mesh>(comm.get(), type, geometry,
                                                  topology);
          }))
      .def("bounding_box_tree", &dolfin::Mesh::bounding_box_tree)
      .def("cells",
           [](const dolfin::Mesh &self) {
             const std::uint32_t tdim = self.topology().dim();
             return py::array({(std::int32_t)self.topology().size(tdim),
                               (std::int32_t)self.type().num_vertices(tdim)},
                              self.topology()(tdim, 0)().data());
           })
      //.def("create", &dolfin::Mesh::create)
      .def("geometry",
           (dolfin::MeshGeometry & (dolfin::Mesh::*)()) &
               dolfin::Mesh::geometry,
           py::return_value_policy::reference, "Mesh geometry")
      .def("hash", &dolfin::Mesh::hash)
      .def("hmax", &dolfin::Mesh::hmax)
      .def("hmin", &dolfin::Mesh::hmin)
      .def("id", &dolfin::Mesh::id)
      .def("init_global", &dolfin::Mesh::init_global)
      .def("init", (void (dolfin::Mesh::*)() const) & dolfin::Mesh::init)
      .def("init", (std::size_t(dolfin::Mesh::*)(std::size_t) const) &
                       dolfin::Mesh::init)
      .def("init", (void (dolfin::Mesh::*)(std::size_t, std::size_t) const) &
                       dolfin::Mesh::init)
      .def("mpi_comm",
           [](dolfin::Mesh &self) { return MPICommWrapper(self.mpi_comm()); })
      .def("num_entities", &dolfin::Mesh::num_entities,
           "Number of mesh entities")
      .def("num_vertices", &dolfin::Mesh::num_vertices, "Number of vertices")
      .def("num_facets", &dolfin::Mesh::num_facets, "Number of facets")
      .def("num_cells", &dolfin::Mesh::num_cells, "Number of cells")
      .def("ordered", &dolfin::Mesh::ordered)
      .def("rmax", &dolfin::Mesh::rmax)
      .def("rmin", &dolfin::Mesh::rmin)
      .def("num_entities_global", &dolfin::Mesh::num_entities_global)
      .def("topology",
           (dolfin::MeshTopology & (dolfin::Mesh::*)()) &
               dolfin::Mesh::topology,
           "Mesh topology", py::return_value_policy::reference_internal)
      .def("type",
           (const dolfin::CellType &(dolfin::Mesh::*)() const) &
               dolfin::Mesh::type,
           py::return_value_policy::reference)
      .def("ufl_id", [](const dolfin::Mesh &self) { return self.id(); })
      .def("cell_name", [](const dolfin::Mesh &self) {
        return dolfin::CellType::type2string(self.type().cell_type());
      });

  // dolfin::MeshConnectivity class
  py::class_<dolfin::MeshConnectivity,
             std::shared_ptr<dolfin::MeshConnectivity>>(
      m, "MeshConnectivity", "DOLFIN MeshConnectivity object")
      .def("__call__",
           [](const dolfin::MeshConnectivity &self, std::size_t i) {
             return Eigen::Map<
                 const Eigen::Matrix<std::int32_t, Eigen::Dynamic, 1>>(
                 self(i), self.size(i));
           },
           py::return_value_policy::reference_internal)
      .def("size", (std::size_t(dolfin::MeshConnectivity::*)() const) &
                       dolfin::MeshConnectivity::size)
      .def("size",
           (std::size_t(dolfin::MeshConnectivity::*)(std::size_t) const) &
               dolfin::MeshConnectivity::size);

  // dolfin::MeshEntity class
  py::class_<dolfin::MeshEntity, std::shared_ptr<dolfin::MeshEntity>>(
      m, "MeshEntity", "DOLFIN MeshEntity object")
      .def(py::init<const dolfin::Mesh &, std::size_t, std::size_t>())
      .def("dim", &dolfin::MeshEntity::dim, "Topological dimension")
      .def("mesh", &dolfin::MeshEntity::mesh, "Associated mesh")
      .def("index",
           (std::int32_t(dolfin::MeshEntity::*)() const) &
               dolfin::MeshEntity::index,
           "Index")
      .def("global_index", &dolfin::MeshEntity::global_index, "Global index")
      .def("num_entities", &dolfin::MeshEntity::num_entities,
           "Number of incident entities of given dimension")
      .def("num_global_entities", &dolfin::MeshEntity::num_global_entities,
           "Global number of incident entities of given dimension")
      .def("entities",
           [](dolfin::MeshEntity &self, std::size_t dim) {
             return Eigen::Map<
                 const Eigen::Matrix<std::int32_t, Eigen::Dynamic, 1>>(
                 self.entities(dim), self.num_entities(dim));
           })
      .def("midpoint", &dolfin::MeshEntity::midpoint, "Midpoint of Entity")
      .def("sharing_processes", &dolfin::MeshEntity::sharing_processes)
      .def("is_shared", &dolfin::MeshEntity::is_shared)
      .def("is_ghost", &dolfin::MeshEntity::is_ghost)
      .def("__str__", [](dolfin::MeshEntity &self) { return self.str(false); });

  // dolfin::Vertex
  py::class_<dolfin::Vertex, std::shared_ptr<dolfin::Vertex>,
             dolfin::MeshEntity>(m, "Vertex", "DOLFIN Vertex object")
      .def(py::init<const dolfin::Mesh &, std::size_t>())
      .def("point", &dolfin::Vertex::point);

  // dolfin::Edge
  py::class_<dolfin::Edge, std::shared_ptr<dolfin::Edge>, dolfin::MeshEntity>(
      m, "Edge", "DOLFIN Edge object")
      .def(py::init<const dolfin::Mesh &, std::size_t>())
      .def("dot", &dolfin::Edge::dot)
      .def("length", &dolfin::Edge::length);

  // dolfin::Face
  py::class_<dolfin::Face, std::shared_ptr<dolfin::Face>, dolfin::MeshEntity>(
      m, "Face", "DOLFIN Face object")
      .def(py::init<const dolfin::Mesh &, std::size_t>())
      .def("normal", &dolfin::Face::normal)
      .def("area", &dolfin::Face::area);

  // dolfin::Facet
  py::class_<dolfin::Facet, std::shared_ptr<dolfin::Facet>, dolfin::MeshEntity>(
      m, "Facet", "DOLFIN Facet object")
      .def(py::init<const dolfin::Mesh &, std::size_t>())
      .def("exterior", &dolfin::Facet::exterior)
      .def("normal", &dolfin::Facet::normal);

  // dolfin::Cell
  py::class_<dolfin::Cell, std::shared_ptr<dolfin::Cell>, dolfin::MeshEntity>(
      m, "Cell", "DOLFIN Cell object")
      .def(py::init<const dolfin::Mesh &, std::size_t>())
      .def("distance", &dolfin::Cell::distance)
      .def("facet_area", &dolfin::Cell::facet_area)
      .def("h", &dolfin::Cell::h)
      .def("inradius", &dolfin::Cell::inradius)
      .def("normal", &dolfin::Cell::normal)
      .def("circumradius", &dolfin::Cell::circumradius)
      .def("radius_ratio", &dolfin::Cell::radius_ratio)
      .def("volume", &dolfin::Cell::volume)
      .def("get_vertex_coordinates",
           [](const dolfin::Cell &self) {
             std::vector<double> x;
             self.get_vertex_coordinates(x);
             return x;
           },
           "Get cell vertex coordinates");

  py::class_<dolfin::MeshRange<dolfin::MeshEntity>,
             std::shared_ptr<dolfin::MeshRange<dolfin::MeshEntity>>>(
      m, "MeshEntities", "Range for iteration over entities of a Mesh")
      .def(py::init<const dolfin::Mesh &, int>())
      .def("__iter__", [](const dolfin::MeshRange<dolfin::MeshEntity> &r) {
        return py::make_iterator(r.begin(), r.end());
      });

  py::class_<dolfin::EntityRange<dolfin::MeshEntity>,
             std::shared_ptr<dolfin::EntityRange<dolfin::MeshEntity>>>(
      m, "EntityRange", "Range for iteration over entities of another entity")
      .def(py::init<const dolfin::MeshEntity &, int>())
      .def("__iter__", [](const dolfin::EntityRange<dolfin::MeshEntity> &r) {
        return py::make_iterator(r.begin(), r.end());
      });

// dolfin::MeshIterator (Cells, Facets, Faces, Edges, Vertices)
#define MESHITERATOR_MACRO(TYPE, ENTITYNAME)                                   \
  py::class_<dolfin::MeshRange<dolfin::ENTITYNAME>,                            \
             std::shared_ptr<dolfin::MeshRange<dolfin::ENTITYNAME>>>(          \
      m, #TYPE,                                                                \
      "Range for iterating over entities of type " #ENTITYNAME " of a Mesh")   \
      .def(py::init<const dolfin::Mesh &>())                                   \
      .def("__iter__", [](const dolfin::MeshRange<dolfin::ENTITYNAME> &c) {    \
        return py::make_iterator(c.begin(), c.end());                          \
      });

  MESHITERATOR_MACRO(Cells, Cell);
  MESHITERATOR_MACRO(Facets, Facet);
  MESHITERATOR_MACRO(Faces, Face);
  MESHITERATOR_MACRO(Edges, Edge);
  MESHITERATOR_MACRO(Vertices, Vertex);
#undef MESHITERATOR_MACRO

#define MESHENTITYITERATOR_MACRO(TYPE, ENTITYNAME)                             \
  py::class_<dolfin::EntityRange<dolfin::ENTITYNAME>,                          \
             std::shared_ptr<dolfin::EntityRange<dolfin::ENTITYNAME>>>(        \
      m, #TYPE,                                                                \
      "Range for iterating over entities of type " #ENTITYNAME                 \
      " incident to a MeshEntity")                                             \
      .def(py::init<const dolfin::MeshEntity &>())                             \
      .def("__iter__", [](const dolfin::EntityRange<dolfin::ENTITYNAME> &c) {  \
        return py::make_iterator(c.begin(), c.end());                          \
      });

  MESHENTITYITERATOR_MACRO(CellRange, Cell);
  MESHENTITYITERATOR_MACRO(FacetRange, Facet);
  MESHENTITYITERATOR_MACRO(FaceRange, Face);
  MESHENTITYITERATOR_MACRO(EdgeRange, Edge);
  MESHENTITYITERATOR_MACRO(VertexRange, Vertex);
#undef MESHENTITYITERATOR_MACRO

// dolfin::MeshFunction
#define MESHFUNCTION_MACRO(SCALAR, SCALAR_NAME)                                \
  py::class_<dolfin::MeshFunction<SCALAR>,                                     \
             std::shared_ptr<dolfin::MeshFunction<SCALAR>>, dolfin::Variable>( \
      m, "MeshFunction" #SCALAR_NAME, "DOLFIN MeshFunction object")            \
      .def(py::init(                                                           \
          [](std::shared_ptr<const dolfin::Mesh> mesh, std::size_t dim) {      \
            return dolfin::MeshFunction<SCALAR>(mesh, dim, 0);                 \
          }))                                                                  \
      .def(py::init<std::shared_ptr<const dolfin::Mesh>, std::size_t,          \
                    SCALAR>())                                                 \
      .def(py::init<std::shared_ptr<const dolfin::Mesh>,                       \
                    const dolfin::MeshValueCollection<SCALAR> &>())            \
      .def("__getitem__",                                                      \
           (const SCALAR &(dolfin::MeshFunction<SCALAR>::*)(std::size_t)       \
                const) &                                                       \
               dolfin::MeshFunction<SCALAR>::operator[])                       \
      .def("__setitem__",                                                      \
           [](dolfin::MeshFunction<SCALAR> &self, std::size_t index,           \
              SCALAR value) { self.operator[](index) = value; })               \
      .def("__getitem__",                                                      \
           (const SCALAR &(dolfin::MeshFunction<SCALAR>::                      \
                               *)(const dolfin::MeshEntity &)const) &          \
               dolfin::MeshFunction<SCALAR>::operator[])                       \
      .def("__setitem__",                                                      \
           [](dolfin::MeshFunction<SCALAR> &self,                              \
              const dolfin::MeshEntity &index,                                 \
              SCALAR value) { self.operator[](index) = value; })               \
      .def("__len__", &dolfin::MeshFunction<SCALAR>::size)                     \
      .def("dim", &dolfin::MeshFunction<SCALAR>::dim)                          \
      .def("size", &dolfin::MeshFunction<SCALAR>::size)                        \
      .def("id", &dolfin::MeshFunction<SCALAR>::id)                            \
      .def("ufl_id", &dolfin::MeshFunction<SCALAR>::id)                        \
      .def("mesh", &dolfin::MeshFunction<SCALAR>::mesh)                        \
      .def("set_values", &dolfin::MeshFunction<SCALAR>::set_values)            \
      .def("set_all", &dolfin::MeshFunction<SCALAR>::set_all)                  \
      .def("where_equal", &dolfin::MeshFunction<SCALAR>::where_equal)          \
      .def("array", [](dolfin::MeshFunction<SCALAR> &self) {                   \
        return Eigen::Map<Eigen::Matrix<SCALAR, Eigen::Dynamic, 1>>(           \
            self.values(), self.size());                                       \
      })

  MESHFUNCTION_MACRO(bool, Bool);
  MESHFUNCTION_MACRO(int, Int);
  MESHFUNCTION_MACRO(double, Double);
  MESHFUNCTION_MACRO(std::size_t, Sizet);
#undef MESHFUNCTION_MACRO

// dolfin::MeshValueCollection
#define MESHVALUECOLLECTION_MACRO(SCALAR, SCALAR_NAME)                         \
  py::class_<dolfin::MeshValueCollection<SCALAR>,                              \
             std::shared_ptr<dolfin::MeshValueCollection<SCALAR>>,             \
             dolfin::Variable>(m, "MeshValueCollection_" #SCALAR_NAME,         \
                               "DOLFIN MeshValueCollection object")            \
      .def(py::init<std::shared_ptr<const dolfin::Mesh>>())                    \
      .def(py::init<std::shared_ptr<const dolfin::Mesh>, std::size_t>())       \
      .def("dim", &dolfin::MeshValueCollection<SCALAR>::dim)                   \
      .def("size", &dolfin::MeshValueCollection<SCALAR>::size)                 \
      .def("get_value", &dolfin::MeshValueCollection<SCALAR>::get_value)       \
      .def("set_value", (bool (dolfin::MeshValueCollection<SCALAR>::*)(        \
                            std::size_t, const SCALAR &)) &                    \
                            dolfin::MeshValueCollection<SCALAR>::set_value)    \
      .def("set_value", (bool (dolfin::MeshValueCollection<SCALAR>::*)(        \
                            std::size_t, std::size_t, const SCALAR &)) &       \
                            dolfin::MeshValueCollection<SCALAR>::set_value)    \
      .def("values",                                                           \
           (std::map<std::pair<std::size_t, std::size_t>, SCALAR> &            \
            (dolfin::MeshValueCollection<SCALAR>::*)()) &                      \
               dolfin::MeshValueCollection<SCALAR>::values,                    \
           py::return_value_policy::reference)                                 \
      .def("assign",                                                           \
           [](dolfin::MeshValueCollection<SCALAR> &self,                       \
              const dolfin::MeshFunction<SCALAR> &mf) { self = mf; })          \
      .def("assign", [](dolfin::MeshValueCollection<SCALAR> &self,             \
                        const dolfin::MeshValueCollection<SCALAR> &other) {    \
        self = other;                                                          \
      })

  MESHVALUECOLLECTION_MACRO(bool, bool);
  MESHVALUECOLLECTION_MACRO(int, int);
  MESHVALUECOLLECTION_MACRO(double, double);
  MESHVALUECOLLECTION_MACRO(std::size_t, sizet);
#undef MESHVALUECOLLECTION_MACRO

  // dolfin::MeshQuality
  py::class_<dolfin::MeshQuality>(m, "MeshQuality", "DOLFIN MeshQuality class")
      .def_static("radius_ratios", &dolfin::MeshQuality::radius_ratios)
      .def_static("radius_ratio_histogram_data",
                  &dolfin::MeshQuality::radius_ratio_histogram_data)
      .def_static("radius_ratio_min_max",
                  &dolfin::MeshQuality::radius_ratio_min_max)
      .def_static("radius_ratio_matplotlib_histogram",
                  &dolfin::MeshQuality::radius_ratio_matplotlib_histogram,
                  py::arg("mesh"), py::arg("num_bins") = 50)
      .def_static("dihedral_angles_min_max",
                  &dolfin::MeshQuality::dihedral_angles_min_max)
      .def_static("dihedral_angles_matplotlib_histogram",
                  &dolfin::MeshQuality::dihedral_angles_matplotlib_histogram);

<<<<<<< HEAD
  using VectorXb = Eigen::Matrix<bool, Eigen::Dynamic, 1>;

  // dolfin::SubDomain trampoline class for user overloading from
  // Python
  class PySubDomain : public dolfin::SubDomain {
    using dolfin::SubDomain::SubDomain;

    VectorXb
    inside(Eigen::Ref<const Eigen::Matrix<double, Eigen::Dynamic,
                                          Eigen::Dynamic, Eigen::RowMajor>>
               x,
           bool on_boundary) const override {
      std::cout << "Inside = " << x.rows() << "x" << x.cols() << " \n";

      PYBIND11_OVERLOAD(VectorXb, dolfin::SubDomain, inside, x, on_boundary);
    }

    void map(Eigen::Ref<const Eigen::VectorXd> x,
             Eigen::Ref<Eigen::VectorXd> y) const override {
      PYBIND11_OVERLOAD(void, dolfin::SubDomain, map, x, y);
    }
  };

  // dolfin::SubDomain
  py::class_<dolfin::SubDomain, std::shared_ptr<dolfin::SubDomain>,
             PySubDomain>(m, "SubDomain", "DOLFIN SubDomain object")
      .def(py::init<double>(), py::arg("map_tol") = DOLFIN_EPS)
      .def("inside",
           (Eigen::Matrix<bool, Eigen::Dynamic, 1>(dolfin::SubDomain::*)(
               Eigen::Ref<const Eigen::Matrix<bool, Eigen::Dynamic,
                                              Eigen::Dynamic, Eigen::RowMajor>>,
               bool) const) &
               dolfin::SubDomain::inside)
      .def("map",
           (void (dolfin::SubDomain::*)(Eigen::Ref<const Eigen::VectorXd>,
                                        Eigen::Ref<Eigen::VectorXd>) const) &
               dolfin::SubDomain::map)
      .def("set_property", &dolfin::SubDomain::set_property)
      .def("get_property", &dolfin::SubDomain::get_property)
      .def("mark",
           (void (dolfin::SubDomain::*)(dolfin::MeshFunction<std::size_t> &,
                                        std::size_t, bool) const) &
               dolfin::SubDomain::mark,
           py::arg("meshfunction"), py::arg("marker"),
           py::arg("check_midpoint") = true)
      .def("mark",
           (void (dolfin::SubDomain::*)(dolfin::MeshFunction<double> &, double,
                                        bool) const) &
               dolfin::SubDomain::mark,
           py::arg("meshfunction"), py::arg("marker"),
           py::arg("check_midpoint") = true)
      .def("mark",
           (void (dolfin::SubDomain::*)(dolfin::MeshFunction<bool> &, bool,
                                        bool) const) &
               dolfin::SubDomain::mark,
=======
  // dolfin::mesh::SubDomain trampoline class for user overloading from
  // Python
  class PySubDomain : public dolfin::mesh::SubDomain
  {
    using dolfin::mesh::SubDomain::SubDomain;

    bool inside(Eigen::Ref<const Eigen::VectorXd> x,
                bool on_boundary) const override
    {
      PYBIND11_OVERLOAD(bool, dolfin::mesh::SubDomain, inside, x, on_boundary);
    }

    void map(Eigen::Ref<const Eigen::VectorXd> x,
             Eigen::Ref<Eigen::VectorXd> y) const override
    {
      PYBIND11_OVERLOAD(void, dolfin::mesh::SubDomain, map, x, y);
    }
  };

  // dolfin::SubDomian
  py::class_<dolfin::mesh::SubDomain, std::shared_ptr<dolfin::mesh::SubDomain>,
             PySubDomain>(m, "SubDomain", "DOLFIN SubDomain object")
      .def(py::init<double>(), py::arg("map_tol") = DOLFIN_EPS)
      .def("inside",
           (bool (dolfin::mesh::SubDomain::*)(Eigen::Ref<const Eigen::VectorXd>, bool)
                const)
               & dolfin::mesh::SubDomain::inside)
      .def("map",
           (void (dolfin::mesh::SubDomain::*)(Eigen::Ref<const Eigen::VectorXd>,
                                        Eigen::Ref<Eigen::VectorXd>) const)
               & dolfin::mesh::SubDomain::map)
      .def("set_property", &dolfin::mesh::SubDomain::set_property)
      .def("get_property", &dolfin::mesh::SubDomain::get_property)
      .def("mark",
           (void (dolfin::mesh::SubDomain::*)(dolfin::MeshFunction<std::size_t>&,
                                        std::size_t, bool) const)
               & dolfin::mesh::SubDomain::mark,
           py::arg("meshfunction"), py::arg("marker"),
           py::arg("check_midpoint") = true)
      .def("mark",
           (void (dolfin::mesh::SubDomain::*)(dolfin::MeshFunction<double>&, double,
                                        bool) const)
               & dolfin::mesh::SubDomain::mark,
           py::arg("meshfunction"), py::arg("marker"),
           py::arg("check_midpoint") = true)
      .def("mark",
           (void (dolfin::mesh::SubDomain::*)(dolfin::MeshFunction<bool>&, bool, bool)
                const)
               & dolfin::mesh::SubDomain::mark,
>>>>>>> 4199a75f
           py::arg("meshfunction"), py::arg("marker"),
           py::arg("check_midpoint") = true);

  // dolfin::PeriodicBoundaryComputation
  py::class_<dolfin::PeriodicBoundaryComputation>(m,
                                                  "PeriodicBoundaryComputation")
      .def_static("compute_periodic_pairs",
                  &dolfin::PeriodicBoundaryComputation::compute_periodic_pairs)
      .def_static("masters_slaves",
                  &dolfin::PeriodicBoundaryComputation::masters_slaves);
}
} // namespace dolfin_wrappers<|MERGE_RESOLUTION|>--- conflicted
+++ resolved
@@ -36,20 +36,11 @@
 
 namespace dolfin_wrappers {
 
-<<<<<<< HEAD
 void mesh(py::module &m) {
-  // Make dolfin::SubDomain from pointer
-  m.def("make_dolfin_subdomain", [](std::uintptr_t e) {
-    dolfin::SubDomain *p = reinterpret_cast<dolfin::SubDomain *>(e);
-    return std::shared_ptr<const dolfin::SubDomain>(p);
-=======
-void mesh(py::module& m)
-{
   // Make dolfin::mesh::SubDomain from pointer
   m.def("make_dolfin_subdomain", [](std::uintptr_t e) {
-    dolfin::mesh::SubDomain* p = reinterpret_cast<dolfin::mesh::SubDomain*>(e);
+    dolfin::mesh::SubDomain *p = reinterpret_cast<dolfin::mesh::SubDomain *>(e);
     return std::shared_ptr<const dolfin::mesh::SubDomain>(p);
->>>>>>> 4199a75f
   });
 
   // dolfin::CellType
@@ -421,113 +412,60 @@
       .def_static("dihedral_angles_matplotlib_histogram",
                   &dolfin::MeshQuality::dihedral_angles_matplotlib_histogram);
 
-<<<<<<< HEAD
   using VectorXb = Eigen::Matrix<bool, Eigen::Dynamic, 1>;
 
   // dolfin::SubDomain trampoline class for user overloading from
   // Python
-  class PySubDomain : public dolfin::SubDomain {
-    using dolfin::SubDomain::SubDomain;
+  class PySubDomain : public dolfin::mesh::SubDomain {
+    using dolfin::mesh::SubDomain::SubDomain;
 
     VectorXb
     inside(Eigen::Ref<const Eigen::Matrix<double, Eigen::Dynamic,
                                           Eigen::Dynamic, Eigen::RowMajor>>
                x,
            bool on_boundary) const override {
-      std::cout << "Inside = " << x.rows() << "x" << x.cols() << " \n";
-
-      PYBIND11_OVERLOAD(VectorXb, dolfin::SubDomain, inside, x, on_boundary);
+      PYBIND11_OVERLOAD(VectorXb, dolfin::mesh::SubDomain, inside, x,
+                        on_boundary);
     }
 
     void map(Eigen::Ref<const Eigen::VectorXd> x,
              Eigen::Ref<Eigen::VectorXd> y) const override {
-      PYBIND11_OVERLOAD(void, dolfin::SubDomain, map, x, y);
-    }
-  };
-
-  // dolfin::SubDomain
-  py::class_<dolfin::SubDomain, std::shared_ptr<dolfin::SubDomain>,
-             PySubDomain>(m, "SubDomain", "DOLFIN SubDomain object")
-      .def(py::init<double>(), py::arg("map_tol") = DOLFIN_EPS)
-      .def("inside",
-           (Eigen::Matrix<bool, Eigen::Dynamic, 1>(dolfin::SubDomain::*)(
-               Eigen::Ref<const Eigen::Matrix<bool, Eigen::Dynamic,
-                                              Eigen::Dynamic, Eigen::RowMajor>>,
-               bool) const) &
-               dolfin::SubDomain::inside)
-      .def("map",
-           (void (dolfin::SubDomain::*)(Eigen::Ref<const Eigen::VectorXd>,
-                                        Eigen::Ref<Eigen::VectorXd>) const) &
-               dolfin::SubDomain::map)
-      .def("set_property", &dolfin::SubDomain::set_property)
-      .def("get_property", &dolfin::SubDomain::get_property)
-      .def("mark",
-           (void (dolfin::SubDomain::*)(dolfin::MeshFunction<std::size_t> &,
-                                        std::size_t, bool) const) &
-               dolfin::SubDomain::mark,
-           py::arg("meshfunction"), py::arg("marker"),
-           py::arg("check_midpoint") = true)
-      .def("mark",
-           (void (dolfin::SubDomain::*)(dolfin::MeshFunction<double> &, double,
-                                        bool) const) &
-               dolfin::SubDomain::mark,
-           py::arg("meshfunction"), py::arg("marker"),
-           py::arg("check_midpoint") = true)
-      .def("mark",
-           (void (dolfin::SubDomain::*)(dolfin::MeshFunction<bool> &, bool,
-                                        bool) const) &
-               dolfin::SubDomain::mark,
-=======
-  // dolfin::mesh::SubDomain trampoline class for user overloading from
-  // Python
-  class PySubDomain : public dolfin::mesh::SubDomain
-  {
-    using dolfin::mesh::SubDomain::SubDomain;
-
-    bool inside(Eigen::Ref<const Eigen::VectorXd> x,
-                bool on_boundary) const override
-    {
-      PYBIND11_OVERLOAD(bool, dolfin::mesh::SubDomain, inside, x, on_boundary);
-    }
-
-    void map(Eigen::Ref<const Eigen::VectorXd> x,
-             Eigen::Ref<Eigen::VectorXd> y) const override
-    {
       PYBIND11_OVERLOAD(void, dolfin::mesh::SubDomain, map, x, y);
     }
   };
 
-  // dolfin::SubDomian
+  // dolfin::mesh::SubDomain
   py::class_<dolfin::mesh::SubDomain, std::shared_ptr<dolfin::mesh::SubDomain>,
              PySubDomain>(m, "SubDomain", "DOLFIN SubDomain object")
       .def(py::init<double>(), py::arg("map_tol") = DOLFIN_EPS)
       .def("inside",
-           (bool (dolfin::mesh::SubDomain::*)(Eigen::Ref<const Eigen::VectorXd>, bool)
-                const)
-               & dolfin::mesh::SubDomain::inside)
-      .def("map",
-           (void (dolfin::mesh::SubDomain::*)(Eigen::Ref<const Eigen::VectorXd>,
-                                        Eigen::Ref<Eigen::VectorXd>) const)
-               & dolfin::mesh::SubDomain::map)
+           (Eigen::Matrix<bool, Eigen::Dynamic, 1>(dolfin::mesh::SubDomain::*)(
+               Eigen::Ref<const Eigen::Matrix<bool, Eigen::Dynamic,
+                                              Eigen::Dynamic, Eigen::RowMajor>>,
+               bool) const) &
+               dolfin::mesh::SubDomain::inside)
+      .def("map", (void (dolfin::mesh::SubDomain::*)(
+                      Eigen::Ref<const Eigen::VectorXd>,
+                      Eigen::Ref<Eigen::VectorXd>) const) &
+                      dolfin::mesh::SubDomain::map)
       .def("set_property", &dolfin::mesh::SubDomain::set_property)
       .def("get_property", &dolfin::mesh::SubDomain::get_property)
       .def("mark",
-           (void (dolfin::mesh::SubDomain::*)(dolfin::MeshFunction<std::size_t>&,
-                                        std::size_t, bool) const)
-               & dolfin::mesh::SubDomain::mark,
+           (void (dolfin::mesh::SubDomain::*)(
+               dolfin::MeshFunction<std::size_t> &, std::size_t, bool) const) &
+               dolfin::mesh::SubDomain::mark,
            py::arg("meshfunction"), py::arg("marker"),
            py::arg("check_midpoint") = true)
       .def("mark",
-           (void (dolfin::mesh::SubDomain::*)(dolfin::MeshFunction<double>&, double,
-                                        bool) const)
-               & dolfin::mesh::SubDomain::mark,
+           (void (dolfin::mesh::SubDomain::*)(dolfin::MeshFunction<double> &,
+                                              double, bool) const) &
+               dolfin::mesh::SubDomain::mark,
            py::arg("meshfunction"), py::arg("marker"),
            py::arg("check_midpoint") = true)
       .def("mark",
-           (void (dolfin::mesh::SubDomain::*)(dolfin::MeshFunction<bool>&, bool, bool)
-                const)
-               & dolfin::mesh::SubDomain::mark,
->>>>>>> 4199a75f
+           (void (dolfin::mesh::SubDomain::*)(dolfin::MeshFunction<bool> &,
+                                              bool, bool) const) &
+               dolfin::mesh::SubDomain::mark,
            py::arg("meshfunction"), py::arg("marker"),
            py::arg("check_midpoint") = true);
 
