--- conflicted
+++ resolved
@@ -500,11 +500,7 @@
         ("common", ["common", "parameter", "log"]),
         ("la", ["la", "nls"]),
         ("mesh", ["mesh", "intersection", "refinement", \
-<<<<<<< HEAD
-                  "ale", "graph", "generation", "geometry"]),
-=======
                   "ale", "graph", "geometry", "generation"]),
->>>>>>> 3541c5e5
         ("function", ["function", "math"]),
         ("fem", ["fem", "quadrature", "adaptivity", "multistage"]),
         ("io", ["io", "plot"])])
