--- conflicted
+++ resolved
@@ -1,11 +1,7 @@
 // Copyright (C) 2003-2008 Anders Logg.
 // Licensed under the GNU LGPL Version 2.1.
 //
-<<<<<<< HEAD
-// Modified by Benjamin Kehlet
-=======
 // Modified by Benjamin Kehlet 2009
->>>>>>> 19f8a253
 //
 // First added:  2005-05-02
 // Last changed: 2009-03-23
@@ -72,7 +68,6 @@
 //-----------------------------------------------------------------------------
 void cGqMethod::disp() const
 {
-<<<<<<< HEAD
   info("Data for the cG(%d) method", q);
   info("=========================");
   info("");
@@ -85,24 +80,9 @@
   for (unsigned int i = 0; i < nq; i++)
     info("%2d   %.15e   %.15e", i, to_double(qpoints[i]), to_double(qweights[i]));
   info("");
-=======
-  message("Data for the cG(%d) method", q);
-  message("=========================");
-  message("");
-
-  message("Lobatto quadrature points and weights on [0,1]:");
-  message("");
-  message(" i   points                   weights");
-  message("----------------------------------------------------");
-  
-  for (uint i = 0; i < nq; i++)
-    message("%2d   %.15e   %.15e", i, to_double(qpoints[i]), to_double(qweights[i]));
-  message("");
->>>>>>> 19f8a253
-
-  for (uint i = 0; i < nn; i++)
-  {
-<<<<<<< HEAD
+
+  for (uint i = 0; i < nn; i++)
+  {
     info("");
     info("cG(%d) weights for degree of freedom %d:", q, i);
     info("");
@@ -110,15 +90,6 @@
     info("---------------------------");
     for (unsigned int j = 0; j < nq; j++)
       info("%2d   %.15e", j, to_double(nweights[i][j]));
-=======
-    message("");
-    message("cG(%d) weights for degree of freedom %d:", q, i);
-    message("");
-    message(" i   weights");
-    message("---------------------------");
-    for (uint j = 0; j < nq; j++)
-      message("%2d   %.15e", j, to_double(nweights[i][j]));
->>>>>>> 19f8a253
   }
   info("");
 
@@ -126,13 +97,8 @@
   if ( q < 10 )
     info("-------------------------------");
   else
-<<<<<<< HEAD
     info("--------------------------------");
   for (unsigned int i = 0; i < nn; i++)
-=======
-    message("--------------------------------");
-  for (uint i = 0; i < nn; i++)
->>>>>>> 19f8a253
   {
     for (uint j = 0; j < nq; j++)
       cout << nweights[i][j] << " ";
@@ -221,24 +187,16 @@
   uBLASVector b(q);
   ublas_vector& _b = b.vec();
   real b_real[q];
-<<<<<<< HEAD
 
   uBLASVector w(q);
   ublas_vector& _w = w.vec();
-=======
->>>>>>> 19f8a253
 
   // Compute nodal weights for each degree of freedom (loop over points)
   for (uint i = 0; i < nq; i++)
   {
     // Get nodal point
-<<<<<<< HEAD
-    real x = qpoints[i];
-
-=======
     //real x = qpoints[i];
     
->>>>>>> 19f8a253
     // Evaluate test functions at current nodal point
     for (uint j = 0; j < nn; j++)
     {
@@ -253,42 +211,14 @@
 
     // Solve for the weight functions at the nodal point
     A.solve(w, b);
-<<<<<<< HEAD
 
 #ifndef HAS_GMP
-=======
->>>>>>> 19f8a253
 
     // Save weights including quadrature
     for (uint j = 0; j < nn; j++)
       nweights[j][i] = qweights[i] * _w[j];
 
-<<<<<<< HEAD
 #else
-
-    // Use the double precision solution as initial guess for the SOR iterator
-    real w_real[q];
-
-    for (uint j = 0; j < q; ++j)
-      w_real[j] = _w[j];
-
-    uBLASDenseMatrix A_inv(A);
-    A_inv.invert();
-
-    // Allocate memory for holding the preconditioned system
-    real Ainv_A[q*q];
-    real Ainv_b[q];
-
-    SORSolver::precondition(q, A_inv, A_real, b_real, Ainv_A, Ainv_b);
-
-    // Solve the preconditioned system
-    SORSolver::SOR(q, Ainv_A, w_real, Ainv_b, real_epsilon());
-
-    for (uint j = 0; j < nn; ++j)
-      nweights[j][i] = qweights[i] * w_real[j];
-
-=======
-#else 
 
     real w_real[q];
     
@@ -300,7 +230,6 @@
 
     for (uint j = 0; j < nn; ++j)
       nweights[j][i] = qweights[i] * w_real[j];
->>>>>>> 19f8a253
 #endif
 
   }
