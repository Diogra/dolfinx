--- conflicted
+++ resolved
@@ -200,34 +200,8 @@
   std::shared_ptr<const  GenericLinearOperator> A,
   std::shared_ptr<const GenericLinearOperator> P)
 {
-<<<<<<< HEAD
   _set_operators(as_type<const PETScBaseMatrix>(A),
                  as_type<const PETScBaseMatrix>(P));
-=======
-  set_operators(as_type<const PETScBaseMatrix>(A),
-                as_type<const PETScBaseMatrix>(P));
-}
-//-----------------------------------------------------------------------------
-void
-PETScKrylovSolver::set_operators(std::shared_ptr<const PETScBaseMatrix> A,
-                                 std::shared_ptr<const PETScBaseMatrix> P)
-{
-  _matA = A;
-  _matP = P;
-  dolfin_assert(_matA);
-  dolfin_assert(_matP);
-  dolfin_assert(_ksp);
-
-  PetscErrorCode ierr;
-#if PETSC_VERSION_MAJOR == 3 && PETSC_VERSION_MINOR <= 4
-  ierr = KSPSetOperators(_ksp, _matA->mat(), _matP->mat(),
-                         SAME_NONZERO_PATTERN);
-  if (ierr != 0) petsc_error(ierr, __FILE__, "KSPSetOperators");
-#else
-  ierr = KSPSetOperators(_ksp, _matA->mat(), _matP->mat());
-  if (ierr != 0) petsc_error(ierr, __FILE__, "KSPSetOperators");
-#endif
->>>>>>> 54e238a9
 }
 //-----------------------------------------------------------------------------
 void PETScKrylovSolver::set_nullspace(const VectorSpaceBasis& nullspace)
@@ -481,20 +455,6 @@
     write_report(num_iterations, reason);
 
   return num_iterations;
-}
-//-----------------------------------------------------------------------------
-<<<<<<< HEAD
-=======
-std::size_t PETScKrylovSolver::solve(const PETScBaseMatrix& A,
-                                     PETScVector& x,
-                                     const PETScVector& b)
-{
-  // Set operator
-  std::shared_ptr<const PETScBaseMatrix> Atmp(&A, NoDeleter());
-  set_operator(Atmp);
-
-  // Call solve
-  return solve(x, b);
 }
 //-----------------------------------------------------------------------------
 void PETScKrylovSolver::set_reuse_preconditioner(bool reuse_pc)
@@ -509,7 +469,6 @@
 #endif
 }
 //-----------------------------------------------------------------------------
->>>>>>> 54e238a9
 KSP PETScKrylovSolver::ksp() const
 {
   return _ksp;
@@ -551,7 +510,6 @@
   }
 }
 //-----------------------------------------------------------------------------
-<<<<<<< HEAD
 void PETScKrylovSolver::_set_operator(std::shared_ptr<const PETScBaseMatrix> A)
 {
   _set_operators(A, A);
@@ -617,54 +575,6 @@
   return solve(x, b);
 }
 //-----------------------------------------------------------------------------
-/*
-void PETScKrylovSolver::set_petsc_operators()
-{
-  dolfin_assert(_matA);
-  dolfin_assert(_matP);
-  dolfin_assert(_ksp);
-
-  PetscErrorCode ierr;
-
-  // Get parameter
-  #if PETSC_VERSION_MAJOR == 3 && PETSC_VERSION_MINOR <= 4
-  const std::string mat_structure = parameters("preconditioner")["structure"];
-
-  // Set operators with appropriate option
-  if (mat_structure == "same")
-  {
-    ierr = KSPSetOperators(_ksp, _matA->mat(), _matP->mat(),
-                           SAME_PRECONDITIONER);
-    if (ierr != 0) petsc_error(ierr, __FILE__, "KSPSetOperators");
-  }
-  else if (mat_structure == "same_nonzero_pattern")
-  {
-    ierr = KSPSetOperators(_ksp, _matA->mat(), _matP->mat(),
-                           SAME_NONZERO_PATTERN);
-    if (ierr != 0) petsc_error(ierr, __FILE__, "KSPSetOperators");
-  }
-  else if (mat_structure == "different_nonzero_pattern")
-  {
-    ierr = KSPSetOperators(_ksp, _matA->mat(), _matP->mat(),
-                           DIFFERENT_NONZERO_PATTERN);
-    if (ierr != 0) petsc_error(ierr, __FILE__, "KSPSetOperators");
-  }
-  else
-  {
-    dolfin_error("PETScKrylovSolver.cpp",
-                 "set PETSc Krylov solver operators",
-                 "Preconditioner re-use parameter \"%s \" is unknown",
-                 mat_structure.c_str());
-  }
-  #else
-  ierr = KSPSetOperators(_ksp, _matA->mat(), _matP->mat());
-  if (ierr != 0) petsc_error(ierr, __FILE__, "KSPSetOperators");
-  #endif
-}
-*/
-//-----------------------------------------------------------------------------
-=======
->>>>>>> 54e238a9
 void PETScKrylovSolver::set_petsc_ksp_options()
 {
   PetscErrorCode ierr;
