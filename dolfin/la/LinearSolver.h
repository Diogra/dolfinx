--- conflicted
+++ resolved
@@ -19,11 +19,7 @@
 // Modified by Ola Skavhaug 2008.
 //
 // First added:  2004-06-19
-<<<<<<< HEAD
-// Last changed: 2013-11-25
-=======
 // Last changed: 2013-12-04
->>>>>>> 371a6316
 
 #ifndef __LINEAR_SOLVER_H
 #define __LINEAR_SOLVER_H
@@ -76,8 +72,6 @@
       return p;
     }
 
-<<<<<<< HEAD
-=======
     // FIXME: This should not be needed. Need to cleanup linear solver
     // name jungle: default, lu, iterative, direct, krylov, etc
     /// Return parameter type: "krylov_solver" or "lu_solver"
@@ -86,7 +80,6 @@
       return _parameter_type;
     }
 
->>>>>>> 371a6316
     /// Update solver parameters (pass parameters down to wrapped implementation)
     virtual void update_parameters(const Parameters& parameters)
     {
