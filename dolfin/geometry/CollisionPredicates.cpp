--- conflicted
+++ resolved
@@ -433,7 +433,6 @@
                                    p1.coordinates(),
                                    q1.coordinates());
 
-<<<<<<< HEAD
   std::cout<<std::setprecision(20) << q0_q1_p0<<' '<<q0_q1_p1<<' '<<p0_p1_q0<<' '<<p0_p1_q1<<std::endl;
 
   // investigate q0_q1_p0
@@ -443,9 +442,6 @@
 	       (p0-q1).squared_norm() <= (q0-q1).squared_norm() and
 	       (q1-q0).dot(q1-p0) > 0 and (q1-q0).dot(p0-q0) > 0) << '\n'
 	    <<(p0-q1).squared_norm()<<' '<< (q0-q1).squared_norm()<<' '<<((p0-q1).squared_norm()<(q0-q1).squared_norm())<<std::endl;
-=======
-  std::cout << q0_q1_p0<<' '<<q0_q1_p1<<' '<<p0_p1_q0<<' '<<p0_p1_q1<<std::endl;
->>>>>>> 272ba874
 
   // Vertex edge (interior) collision
 
@@ -461,9 +457,6 @@
   if (p0_p1_q1 == 0 && (q1-p0).squared_norm() < (p1-p0).squared_norm() && (q1-p1).squared_norm() < (p0-p1).squared_norm())
     { std::cout << __FUNCTION__<<' '<<__LINE__<<std::endl; return true; }
 
-  std::cout << __FUNCTION__<<" no interior collision"<<std::endl;
-
-<<<<<<< HEAD
   // //test
   // if (_collides_segment_point_2d(p0, p1, q0)) return true;
   // if (_collides_segment_point_2d(p0, p1, q1)) return true;
@@ -472,9 +465,10 @@
 
   // Products must be strictly smaller
   return q0_q1_p0*q0_q1_p1 < 0.0 && p0_p1_q0*p0_p1_q1 < 0.0;
-=======
+
+  std::cout << __FUNCTION__<<" no interior collision"<<std::endl;
+
   return q0_q1_p0*q0_q1_p1 <= 0.0 && p0_p1_q0*p0_p1_q1 <= 0.0;
->>>>>>> 272ba874
 }
 //-----------------------------------------------------------------------------
 bool CollisionPredicates::_collides_segment_segment_3d(Point p0,
