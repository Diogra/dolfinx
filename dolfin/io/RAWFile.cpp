--- conflicted
+++ resolved
@@ -94,20 +94,14 @@
   const GenericDofMap& dofmap = *V.dofmap();
 
   // Get rank of Function
-<<<<<<< HEAD
   assert(V.element());
   const uint rank = V.element()->value_rank();
-  if(rank > 1)
-    error("Only scalar and vectors functions can be saved in Raw format.");
-=======
-  const uint rank = u.function_space()->element().value_rank();
   if (rank > 1)
   {
     dolfin_error("RAWFile.cpp",
                  "write data to RAW file",
                  "Only scalar and vectors functions can be saved in RAW format");
   }
->>>>>>> c6bc8b31
 
   // Get number of components
   uint dim = 1;
@@ -229,11 +223,7 @@
   // Open file
   std::ofstream fp(raw_filename.c_str(), std::ios_base::app);
 
-<<<<<<< HEAD
   fp << mesh.num_cells( ) << std::endl;
-=======
-  fp << mesh.num_cells() <<std::endl;
->>>>>>> c6bc8b31
   for (CellIterator cell(mesh); !cell.end(); ++cell)
     fp << meshfunction[cell->index()] << std::endl;
 
