// Copyright (C) 2006-2011 Anders Logg
//
// This file is part of DOLFIN.
//
// DOLFIN is free software: you can redistribute it and/or modify
// it under the terms of the GNU Lesser General Public License as published by
// the Free Software Foundation, either version 3 of the License, or
// (at your option) any later version.
//
// DOLFIN is distributed in the hope that it will be useful,
// but WITHOUT ANY WARRANTY; without even the implied warranty of
// MERCHANTABILITY or FITNESS FOR A PARTICULAR PURPOSE. See the
// GNU Lesser General Public License for more details.
//
// You should have received a copy of the GNU Lesser General Public License
// along with DOLFIN. If not, see <http://www.gnu.org/licenses/>.
//
// Modified by Garth N. Wells 2006
// Modified by Kristian Oelgaard 2006-2007
// Modified by Dag Lindbo 2008
// Modified by Kristoffer Selim 2008
//
// First added:  2006-06-05
// Last changed: 2011-11-14

#include <algorithm>
#include <dolfin/log/log.h>
#include "Cell.h"
#include "MeshEditor.h"
#include "MeshEntity.h"
#include "Facet.h"
#include "TriangleCell.h"
#include "Vertex.h"

using namespace dolfin;

//-----------------------------------------------------------------------------
std::size_t TriangleCell::dim() const
{
  return 2;
}
//-----------------------------------------------------------------------------
std::size_t TriangleCell::num_entities(std::size_t dim) const
{
  switch (dim)
  {
  case 0:
    return 3; // vertices
  case 1:
    return 3; // edges
  case 2:
    return 1; // cells
  default:
    dolfin_error("TriangleCell.cpp",
                 "access number of entities of triangle cell",
                 "Illegal topological dimension (%d)", dim);
  }

  return 0;
}
//-----------------------------------------------------------------------------
std::size_t TriangleCell::num_vertices(std::size_t dim) const
{
  switch (dim)
  {
  case 0:
    return 1; // vertices
  case 1:
    return 2; // edges
  case 2:
    return 3; // cells
  default:
    dolfin_error("TriangleCell.cpp",
                 "access number of vertices for subsimplex of triangle cell",
                 "Illegal topological dimension (%d)", dim);
  }

  return 0;
}
//-----------------------------------------------------------------------------
std::size_t TriangleCell::orientation(const Cell& cell) const
{
  const Point up(0.0, 0.0, 1.0);
  return cell.orientation(up);
}
//-----------------------------------------------------------------------------
void TriangleCell::create_entities(std::vector<std::vector<std::size_t> >& e,
                                   std::size_t dim, const std::size_t* v) const
{
  // We only need to know how to create edges
  if (dim != 1)
  {
    dolfin_error("TriangleCell.cpp",
                 "create entities of triangle cell",
                 "Don't know how to create entities of topological dimension %d", dim);
  }

  // Create the three edges
  e[0][0] = v[1]; e[0][1] = v[2];
  e[1][0] = v[0]; e[1][1] = v[2];
  e[2][0] = v[0]; e[2][1] = v[1];
}
//-----------------------------------------------------------------------------
void TriangleCell::refine_cell(Cell& cell, MeshEditor& editor,
                               std::size_t& current_cell) const
{
  // Get vertices and edges
  const std::size_t* v = cell.entities(0);
  const std::size_t* e = cell.entities(1);
  dolfin_assert(v);
  dolfin_assert(e);

  // Get offset for new vertex indices
  const std::size_t offset = cell.mesh().num_vertices();

  // Compute indices for the six new vertices
  const std::size_t v0 = v[0];
  const std::size_t v1 = v[1];
  const std::size_t v2 = v[2];
  const std::size_t e0 = offset + e[find_edge(0, cell)];
  const std::size_t e1 = offset + e[find_edge(1, cell)];
  const std::size_t e2 = offset + e[find_edge(2, cell)];

  // Create four new cells
  std::vector<std::vector<std::size_t> > cells(4, std::vector<std::size_t>(3));
  cells[0][0] = v0; cells[0][1] = e2; cells[0][2] = e1;
  cells[1][0] = v1; cells[1][1] = e0; cells[1][2] = e2;
  cells[2][0] = v2; cells[2][1] = e1; cells[2][2] = e0;
  cells[3][0] = e0; cells[3][1] = e1; cells[3][2] = e2;

  // Add cells
  std::vector<std::vector<std::size_t> >::const_iterator _cell;
  for (_cell = cells.begin(); _cell != cells.end(); ++_cell)
    editor.add_cell(current_cell++, *_cell);
}
//-----------------------------------------------------------------------------
double TriangleCell::volume(const MeshEntity& triangle) const
{
  // Check that we get a triangle
  if (triangle.dim() != 2)
  {
    dolfin_error("TriangleCell.cpp",
                 "compute volume (area) of triangle cell",
                 "Illegal mesh entity, not a triangle");
  }

  // Get mesh geometry
  const MeshGeometry& geometry = triangle.mesh().geometry();

  // Get the coordinates of the three vertices
  const std::size_t* vertices = triangle.entities(0);
  const double* x0 = geometry.x(vertices[0]);
  const double* x1 = geometry.x(vertices[1]);
  const double* x2 = geometry.x(vertices[2]);

  if (geometry.dim() == 2)
  {
    // Compute area of triangle embedded in R^2
    double v2 = (x0[0]*x1[1] + x0[1]*x2[0] + x1[0]*x2[1]) - (x2[0]*x1[1] + x2[1]*x0[0] + x1[0]*x0[1]);

    // Formula for volume from http://mathworld.wolfram.com
    return v2 = 0.5 * std::abs(v2);
  }
  else if (geometry.dim() == 3)
  {
    // Compute area of triangle embedded in R^3
    const double v0 = (x0[1]*x1[2] + x0[2]*x2[1] + x1[1]*x2[2]) - (x2[1]*x1[2] + x2[2]*x0[1] + x1[1]*x0[2]);
    const double v1 = (x0[2]*x1[0] + x0[0]*x2[2] + x1[2]*x2[0]) - (x2[2]*x1[0] + x2[0]*x0[2] + x1[2]*x0[0]);
    const double v2 = (x0[0]*x1[1] + x0[1]*x2[0] + x1[0]*x2[1]) - (x2[0]*x1[1] + x2[1]*x0[0] + x1[0]*x0[1]);

    // Formula for volume from http://mathworld.wolfram.com
    return  0.5*sqrt(v0*v0 + v1*v1 + v2*v2);
  }
  else
    dolfin_error("TriangleCell.cpp",
                 "compute volume of triangle",
                 "Only know how to compute volume when embedded in R^2 or R^3");

  return 0.0;
}
//-----------------------------------------------------------------------------
double TriangleCell::diameter(const MeshEntity& triangle) const
{
  // Check that we get a triangle
  if (triangle.dim() != 2)
  {
    dolfin_error("TriangleCell.cpp",
                 "compute diameter of triangle cell",
                 "Illegal mesh entity, not a triangle");
  }

  // Get mesh geometry
  const MeshGeometry& geometry = triangle.mesh().geometry();

  // Only know how to compute the diameter when embedded in R^2 or R^3
  if (geometry.dim() != 2 && geometry.dim() != 3)
    dolfin_error("TriangleCell.cpp",
                 "compute diameter of triangle",
                 "Only know how to compute diameter when embedded in R^2 or R^3");

  // Get the coordinates of the three vertices
  const std::size_t* vertices = triangle.entities(0);
  const Point p0 = geometry.point(vertices[0]);
  const Point p1 = geometry.point(vertices[1]);
  const Point p2 = geometry.point(vertices[2]);

  // FIXME: Assuming 3D coordinates, could be more efficient if
  // FIXME: if we assumed 2D coordinates in 2D

  // Compute side lengths
  const double a  = p1.distance(p2);
  const double b  = p0.distance(p2);
  const double c  = p0.distance(p1);

  // Formula for diameter (2*circumradius) from http://mathworld.wolfram.com
  return 0.5*a*b*c/volume(triangle);
}
//-----------------------------------------------------------------------------
double TriangleCell::normal(const Cell& cell, std::size_t facet, std::size_t i) const
{
  return normal(cell, facet)[i];
}
//-----------------------------------------------------------------------------
Point TriangleCell::normal(const Cell& cell, std::size_t facet) const
{
  // Make sure we have facets
  cell.mesh().init(2, 1);

  // Create facet from the mesh and local facet number
  Facet f(cell.mesh(), cell.entities(1)[facet]);

  // The normal vector is currently only defined for a triangle in R^2
  // MER: This code is super for a triangle in R^3 too, this error
  // could be removed, unless it is here for some other reason.
  if (cell.mesh().geometry().dim() != 2)
    dolfin_error("TriangleCell.cpp",
                 "find normal",
                 "Normal vector is not defined in dimension %d (only defined when the triangle is in R^2", cell.mesh().geometry().dim());

  // Get global index of opposite vertex
  const std::size_t v0 = cell.entities(0)[facet];

  // Get global index of vertices on the facet
  const std::size_t v1 = f.entities(0)[0];
  const std::size_t v2 = f.entities(0)[1];

  // Get mesh geometry
  const MeshGeometry& geometry = cell.mesh().geometry();

  // Get the coordinates of the three vertices
  const Point p0 = geometry.point(v0);
  const Point p1 = geometry.point(v1);
  const Point p2 = geometry.point(v2);

  // Subtract projection of p2 - p0 onto p2 - p1
  Point t = p2 - p1;
  t /= t.norm();
  Point n = p2 - p0;
  n -= n.dot(t)*t;

  // Normalize
  n /= n.norm();

  return n;
}
//-----------------------------------------------------------------------------
<<<<<<< HEAD
Point TriangleCell::cell_normal(const Cell& cell) const
{
  // Get mesh geometry
  const MeshGeometry& geometry = cell.mesh().geometry();

  // Cell_normal only defined for gdim = 2, 3:
  const unsigned int gdim = geometry.dim();
  if (gdim > 3)
    dolfin_error("TriangleCell.cpp",
                 "compute cell normal",
                 "Illegal geometric dimension (%d)", gdim);

  // Get the three vertices as points
  const std::size_t* vertices = cell.entities(0);
  Point p0 = geometry.point(vertices[0]);
  Point p1 = geometry.point(vertices[1]);
  Point p2 = geometry.point(vertices[2]);

  // Defined cell normal via cross product of first two edges:
  Point v01 = p1 - p0;
  Point v02 = p2 - p0;
  Point n = v01.cross(v02);

  // Normalize
  n /= n.norm();

  return n;
}
//-----------------------------------------------------------------------------
double TriangleCell::facet_area(const Cell& cell, uint facet) const
=======
double TriangleCell::facet_area(const Cell& cell, std::size_t facet) const
>>>>>>> 07c8646d
{
  // Create facet from the mesh and local facet number
  const Facet f(cell.mesh(), cell.entities(1)[facet]);

  // Get global index of vertices on the facet
  const std::size_t v0 = f.entities(0)[0];
  const std::size_t v1 = f.entities(0)[1];

  // Get mesh geometry
  const MeshGeometry& geometry = cell.mesh().geometry();

  // Get the coordinates of the two vertices
  const double* p0 = geometry.x(v0);
  const double* p1 = geometry.x(v1);

  // Compute distance between vertices
  double d = 0.0;
  for (std::size_t i = 0; i < geometry.dim(); i++)
  {
    const double dp = p0[i] - p1[i];
    d += dp*dp;
  }

  return std::sqrt(d);
}
//-----------------------------------------------------------------------------
void TriangleCell::order(Cell& cell,
                 const std::vector<std::size_t>& local_to_global_vertex_indices) const
{
  // Sort i - j for i > j: 1 - 0, 2 - 0, 2 - 1

  // Get mesh topology
  const MeshTopology& topology = cell.mesh().topology();

  // Sort local vertices on edges in ascending order, connectivity 1 - 0
  if (!topology(1, 0).empty())
  {
    dolfin_assert(!topology(2, 1).empty());

    // Get edge indices (local)
    const std::size_t* cell_edges = cell.entities(1);

    // Sort vertices on each edge
    for (std::size_t i = 0; i < 3; i++)
    {
      std::size_t* edge_vertices = const_cast<std::size_t*>(topology(1, 0)(cell_edges[i]));
      sort_entities(2, edge_vertices, local_to_global_vertex_indices);
    }
  }

  // Sort local vertices on cell in ascending order, connectivity 2 - 0
  if (!topology(2, 0).empty())
  {
    std::size_t* cell_vertices = const_cast<std::size_t*>(cell.entities(0));
    sort_entities(3, cell_vertices, local_to_global_vertex_indices);
  }

  // Sort local edges on cell after non-incident vertex, connectivity 2 - 1
  if (!topology(2, 1).empty())
  {
    dolfin_assert(!topology(2, 1).empty());

    // Get cell vertiex and edge indices (local)
    const std::size_t* cell_vertices = cell.entities(0);
    std::size_t* cell_edges = const_cast<std::size_t*>(cell.entities(1));

    // Loop over vertices on cell
    for (std::size_t i = 0; i < 3; i++)
    {
      // Loop over edges on cell
      for (std::size_t j = i; j < 3; j++)
      {
        const std::size_t* edge_vertices = topology(1, 0)(cell_edges[j]);

        // Check if the ith vertex of the cell is non-incident with edge j
        if (std::count(edge_vertices, edge_vertices + 2, cell_vertices[i]) == 0)
        {
          // Swap edge numbers
          std::size_t tmp = cell_edges[i];
          cell_edges[i] = cell_edges[j];
          cell_edges[j] = tmp;
          break;
        }
      }
    }
  }
}
//-----------------------------------------------------------------------------
std::string TriangleCell::description(bool plural) const
{
  if (plural)
    return "triangles";
  return "triangle";
}
//-----------------------------------------------------------------------------
std::size_t TriangleCell::find_edge(std::size_t i, const Cell& cell) const
{
  // Get vertices and edges
  const std::size_t* v = cell.entities(0);
  const std::size_t* e = cell.entities(1);
  dolfin_assert(v);
  dolfin_assert(e);

  // Look for edge satisfying ordering convention
  for (std::size_t j = 0; j < 3; j++)
  {
    const std::size_t* ev = cell.mesh().topology()(1, 0)(e[j]);
    dolfin_assert(ev);
    if (ev[0] != v[i] && ev[1] != v[i])
      return j;
  }

  // We should not reach this
  dolfin_error("TriangleCell.cpp",
               "find specified edge in cell",
               "Edge really not found");
  return 0;
}
//-----------------------------------------------------------------------------<|MERGE_RESOLUTION|>--- conflicted
+++ resolved
@@ -264,7 +264,6 @@
   return n;
 }
 //-----------------------------------------------------------------------------
-<<<<<<< HEAD
 Point TriangleCell::cell_normal(const Cell& cell) const
 {
   // Get mesh geometry
@@ -294,10 +293,7 @@
   return n;
 }
 //-----------------------------------------------------------------------------
-double TriangleCell::facet_area(const Cell& cell, uint facet) const
-=======
 double TriangleCell::facet_area(const Cell& cell, std::size_t facet) const
->>>>>>> 07c8646d
 {
   // Create facet from the mesh and local facet number
   const Facet f(cell.mesh(), cell.entities(1)[facet]);
