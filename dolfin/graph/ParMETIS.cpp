// Copyright (C) 2008-2011 Niclas Jansson, Ola Skavhaug and Anders Logg
//
// This file is part of DOLFIN.
//
// DOLFIN is free software: you can redistribute it and/or modify
// it under the terms of the GNU Lesser General Public License as published by
// the Free Software Foundation, either version 3 of the License, or
// (at your option) any later version.
//
// DOLFIN is distributed in the hope that it will be useful,
// but WITHOUT ANY WARRANTY; without even the implied warranty of
// MERCHANTABILITY or FITNESS FOR A PARTICULAR PURPOSE. See the
// GNU Lesser General Public License for more details.
//
// You should have received a copy of the GNU Lesser General Public License
// along with DOLFIN. If not, see <http://www.gnu.org/licenses/>.
//
// Modified by Garth N. Wells 2010
// Modified by Chris Richardson 2013
//
// First added:  2010-02-10
// Last changed: 2013-12-05

#include <dolfin/log/dolfin_log.h>

#include <dolfin/common/Timer.h>
#include <dolfin/common/MPI.h>
#include <dolfin/parameter/GlobalParameters.h>
#include <dolfin/mesh/LocalMeshData.h>
#include "ParMETIS.h"
#include "GraphBuilder.h"

#ifdef HAS_PARMETIS
#include <parmetis.h>
#endif

using namespace dolfin;

#ifdef HAS_PARMETIS

namespace dolfin
{
  // This class builds a ParMETIS dual graph

  class ParMETISDualGraph
  {
  public:

    // Constructor
    ParMETISDualGraph(MPI_Comm mpi_comm, const LocalMeshData& mesh_data);

    // Destructor
    ~ParMETISDualGraph();

    // ParMETIS data
    std::vector<int> elmdist;
    std::vector<int> eptr;
    std::vector<int> eind;
    int numflag;
    idx_t* xadj;
    idx_t* adjncy;

    // Number of partitions (one for each process)
    int nparts;

    // Strange weight arrays needed by ParMETIS
    int ncon;
    std::vector<real_t> tpwgts;
    std::vector<real_t> ubvec;

    // Prepare remaining arguments for ParMETIS
    int* elmwgt;
    int wgtflag;
    int edgecut;

  };
}
//-----------------------------------------------------------------------------
<<<<<<< HEAD
void ParMETIS::compute_partition(std::vector<std::size_t>& cell_partition,
                                 std::map<std::size_t, std::vector<std::size_t> >& ghost_procs,
=======
void ParMETIS::compute_partition(const MPI_Comm mpi_comm,
                                 std::vector<std::size_t>& cell_partition,
>>>>>>> 86410d49
                                 const LocalMeshData& mesh_data,
                                 std::string mode)
{
  // Duplicate MPI communicator (ParMETIS does not take const
  // arguments, so duplicate communicator to be sure it isn't changed)
  MPI_Comm comm;
  MPI_Comm_dup(mpi_comm, &comm);

  // Build dual graph
  ParMETISDualGraph g(mpi_comm, mesh_data);

  dolfin_assert(g.eptr.size() - 1 == mesh_data.cell_vertices.size());

  // Partition graph
  if (mode == "partition")
<<<<<<< HEAD
    partition(cell_partition, ghost_procs, g);
=======
    partition(comm, cell_partition, g);
>>>>>>> 86410d49
  else if (mode == "adaptive_repartition")
    adaptive_repartition(comm, cell_partition, g);
  else if (mode == "refine")
    refine(comm, cell_partition, g);
  else
  {
    dolfin_error("ParMETIS.cpp",
                 "compute mesh partitioning using ParMETIS",
                 "partition model %s is unknown. Must be \"partition\", \"adactive_partition\" or \"refine\"", mode.c_str());
  }

  MPI_Comm_free(&comm);
}
//-----------------------------------------------------------------------------
<<<<<<< HEAD
void ParMETIS::partition(std::vector<std::size_t>& cell_partition,
                         std::map<std::size_t, std::vector<std::size_t> >& ghost_procs,
=======
void ParMETIS::partition(MPI_Comm mpi_comm,
                         std::vector<std::size_t>& cell_partition,
>>>>>>> 86410d49
                         ParMETISDualGraph& g)
{
  Timer timer1("PARALLEL 1b: Compute graph partition (calling ParMETIS)");

  // Options for ParMETIS
  int options[3];
  options[0] = 1;
  options[1] = 0;
  options[2] = 15;

  // Check that data arrays are not empty
  dolfin_assert(!g.tpwgts.empty());
  dolfin_assert(!g.ubvec.empty());

  // Call ParMETIS to partition graph
  const std::size_t num_local_cells = g.eptr.size() - 1;
  std::vector<int> part(num_local_cells);
  dolfin_assert(!part.empty());
  int err = ParMETIS_V3_PartKway(g.elmdist.data(), g.xadj, g.adjncy, g.elmwgt,
                                 NULL, &g.wgtflag, &g.numflag, &g.ncon,
                                 &g.nparts,
                                 g.tpwgts.data(), g.ubvec.data(), options,
                                 &g.edgecut, part.data(),
                                 &mpi_comm);
  dolfin_assert(err == METIS_OK);

  // Work out halo cells for current division of dual graph
  const unsigned int num_processes = MPI::num_processes();
  const unsigned int process_number = MPI::process_number();
  const idx_t elm_begin = g.elmdist[process_number];
  const idx_t elm_end = g.elmdist[process_number + 1];
  const unsigned int ncells = elm_end - elm_begin;

  std::map<idx_t, std::set<unsigned int> > halo_cell_to_remotes;
  // local indexing "i"
  for(unsigned int i = 0; i < ncells; i++)
  {
    for(idx_t j = g.xadj[i]; j != g.xadj[i + 1]; ++j)
    {
      const idx_t other_cell = g.adjncy[j];
      if (other_cell < elm_begin || other_cell >= elm_end)
      {
        const unsigned int remote = std::upper_bound(g.elmdist.begin(), 
                                       g.elmdist.end() , 
                                       other_cell) - g.elmdist.begin() - 1;
        dolfin_assert(remote < num_processes);
        if (halo_cell_to_remotes.find(i) == halo_cell_to_remotes.end())
          halo_cell_to_remotes[i] = std::set<unsigned int>();
        halo_cell_to_remotes[i].insert(remote);
      }
    }
  }

  // Do halo exchange of cell partition data
  std::vector<std::vector<std::size_t> > send_cell_partition(num_processes);
  std::vector<std::vector<std::size_t> > recv_cell_partition(num_processes);
  for(std::map<idx_t, std::set<unsigned int> >::iterator hcell 
        = halo_cell_to_remotes.begin(); hcell != halo_cell_to_remotes.end();
      ++hcell)
  {
    for(std::set<unsigned int>::iterator proc = hcell->second.begin();
         proc != hcell->second.end(); ++proc)
    {
      dolfin_assert(*proc < num_processes);
      send_cell_partition[*proc].push_back(hcell->first + elm_begin); // global cell number
      send_cell_partition[*proc].push_back(part[hcell->first]); //partitioning
    }
  }

  // Actual halo exchange
  MPI::all_to_all(send_cell_partition, recv_cell_partition);

  // Construct a map from all currently foreign cells to their new partition number
  std::map<std::size_t, unsigned int> cell_ownership;
  for (unsigned int i = 0; i < num_processes; ++i)
  {
    std::vector<std::size_t>& recv_data = recv_cell_partition[i];
    for (unsigned int j = 0; j != recv_data.size(); j += 2)
    {
      const std::size_t global_cell = recv_data[j];
      const unsigned int cell_owner = recv_data[j+1];
      cell_ownership[global_cell] = cell_owner;
    }
  }

  // Generate mapping for where new boundary cells need to be sent
  //  std::map<std::size_t, std::vector<std::size_t> > ghost_procs;
  ghost_procs.clear();

  for(unsigned int i = 0; i < ncells; i++)
  {
    const std::size_t proc_this = part[i];
    for(idx_t j = g.xadj[i]; j != g.xadj[i + 1]; ++j)
    {
      const idx_t other_cell = g.adjncy[j];
      std::size_t proc_other;
      
      if (other_cell < elm_begin || other_cell >= elm_end)
      { // remote cell - should be in map
        const std::map<std::size_t, unsigned int>::const_iterator 
          find_other_proc = cell_ownership.find(other_cell);
        dolfin_assert(find_other_proc != cell_ownership.end());
        proc_other = find_other_proc->second;
      }
      else
        proc_other = part[other_cell - elm_begin];

      if(proc_this != proc_other)
      {
        if(ghost_procs.find(i) == ghost_procs.end())
          ghost_procs[i] = std::vector<std::size_t>(1, proc_other);
        else
          ghost_procs[i].push_back(proc_other);
      }
    }
  }

  // Copy cell partition data
  cell_partition = std::vector<std::size_t>(part.begin(), part.end());
}
//-----------------------------------------------------------------------------
void ParMETIS::adaptive_repartition(MPI_Comm mpi_comm,
                                    std::vector<std::size_t>& cell_partition,
                                    ParMETISDualGraph& g)
{
  Timer timer1("PARALLEL 1b: Compute graph partition (calling ParMETIS Adaptive Repartition)");

  // Options for ParMETIS
  int options[4];
  options[0] = 1;
  options[1] = 0;
  options[2] = 15;
  options[3] = PARMETIS_PSR_UNCOUPLED;
  // For repartition, PARMETIS_PSR_COUPLED seems to suppress all
  // migration if already balanced.  Try PARMETIS_PSR_UNCOUPLED for
  // better edge cut.

  // Check that data arrays are not empty
  dolfin_assert(!g.tpwgts.empty());
  dolfin_assert(!g.ubvec.empty());

  // Call ParMETIS to partition graph
  const double itr = parameters["ParMETIS_repartitioning_weight"];
  real_t _itr = itr;
  std::vector<int> part(g.eptr.size() - 1);
  std::vector<idx_t> vsize(part.size(), 1);
  dolfin_assert(!part.empty());
  int err = ParMETIS_V3_AdaptiveRepart(g.elmdist.data(), g.xadj, g.adjncy,
                                       g.elmwgt, NULL, vsize.data(), &g.wgtflag,
                                       &g.numflag, &g.ncon, &g.nparts,
                                       g.tpwgts.data(), g.ubvec.data(), &_itr,
                                       options, &g.edgecut, part.data(),
                                       &mpi_comm);
  dolfin_assert(err == METIS_OK);

  // Copy cell partition data
  cell_partition = std::vector<std::size_t>(part.begin(), part.end());
}
//-----------------------------------------------------------------------------
void ParMETIS::refine(MPI_Comm mpi_comm,
                      std::vector<std::size_t>& cell_partition,
                      ParMETISDualGraph& g)
{
  Timer timer1("PARALLEL 1b: Compute graph partition (calling ParMETIS Refine)");

  // Get some MPI data
  const std::size_t process_number = MPI::process_number(mpi_comm);

  // Options for ParMETIS
  int options[4];
  options[0] = 1;
  options[1] = 0;
  options[2] = 15;
  //options[3] = PARMETIS_PSR_UNCOUPLED;

  // For repartition, PARMETIS_PSR_COUPLED seems to suppress all
  // migration if already balanced.  Try PARMETIS_PSR_UNCOUPLED for
  // better edge cut.

  // Check that data arrays are not empty
  dolfin_assert(!g.tpwgts.empty());
  dolfin_assert(!g.ubvec.empty());

  // Partitioning array to be computed by ParMETIS. Prefill with
  // process_number.
  const std::size_t num_local_cells = g.eptr.size() - 1;
  std::vector<int> part(num_local_cells, process_number);
  dolfin_assert(!part.empty());

  // Call ParMETIS to partition graph
  int err = ParMETIS_V3_RefineKway(g.elmdist.data(), g.xadj, g.adjncy, g.elmwgt,
                                   NULL, &g.wgtflag, &g.numflag, &g.ncon,
                                   &g.nparts,
                                   g.tpwgts.data(), g.ubvec.data(), options,
                                   &g.edgecut, part.data(), &mpi_comm);
  dolfin_assert(err == METIS_OK);

  // Copy cell partition data
  cell_partition = std::vector<std::size_t>(part.begin(), part.end());
}
//-----------------------------------------------------------------------------
ParMETISDualGraph::ParMETISDualGraph(MPI_Comm mpi_comm,
                                     const LocalMeshData& mesh_data)
{
  // Get number of processes and process number
  const std::size_t num_processes = MPI::num_processes(mpi_comm);

  // Get dimensions of local mesh_data
  const std::size_t num_local_cells = mesh_data.cell_vertices.size();
  const std::size_t num_cell_vertices = mesh_data.num_vertices_per_cell;

  // Check that number of local graph nodes (cells) is > 0
  if (num_local_cells == 0)
  {
    dolfin_error("ParMETIS.cpp",
                 "compute mesh partitioning using ParMETIS",
                 "ParMETIS cannot be used if a process has no cells (graph nodes). Use SCOTCH to perform partitioning instead");
  }

  // Communicate number of cells between all processors
  std::vector<std::size_t> num_cells;
  MPI::all_gather(mpi_comm, num_local_cells, num_cells);

  // Build elmdist array with cell offsets for all processors
  elmdist.assign(num_processes + 1, 0);
  for (std::size_t i = 1; i < num_processes + 1; ++i)
    elmdist[i] = elmdist[i - 1] + num_cells[i - 1];

  eptr.resize(num_local_cells + 1);
  eind.assign(num_local_cells*num_cell_vertices, 0);
  for (std::size_t i = 0; i < num_local_cells; i++)
  {
    dolfin_assert(mesh_data.cell_vertices[i].size() == num_cell_vertices);
    eptr[i] = i*num_cell_vertices;
    for (std::size_t j = 0; j < num_cell_vertices; j++)
      eind[eptr[i] + j] = mesh_data.cell_vertices[i][j];
  }
  eptr[num_local_cells] = num_local_cells*num_cell_vertices;

  dolfin_assert(!eptr.empty());
  dolfin_assert(!eind.empty());

  // Number of nodes shared for dual graph (partition along facets)
  int ncommonnodes = num_cell_vertices - 1;
  numflag = 0;
  xadj = 0;
  adjncy = 0;

  dolfin_assert(!eptr.empty());
  dolfin_assert(!eind.empty());

  // Could use GraphBuilder::compute_dual_graph() instead
  int err = ParMETIS_V3_Mesh2Dual(elmdist.data(), eptr.data(), eind.data(),
                                  &numflag, &ncommonnodes,
                                  &xadj, &adjncy,
                                  &mpi_comm);
  dolfin_assert(err == METIS_OK);


  // Number of partitions (one for each process)
  nparts = num_processes;

  // Strange weight arrays needed by ParMETIS
  ncon = 1;
  tpwgts.assign(ncon*nparts, 1.0/static_cast<real_t>(nparts));
  ubvec.assign(ncon, 1.05);

  // Prepare remaining arguments for ParMETIS
  elmwgt = NULL;
  wgtflag = 0;
  edgecut = 0;
}
//-----------------------------------------------------------------------------
ParMETISDualGraph::~ParMETISDualGraph()
{
  // Free metis data structures
  METIS_Free(xadj);
  METIS_Free(adjncy);
}
//-----------------------------------------------------------------------------
#else
void ParMETIS::compute_partition(const MPI_Comm mpi_comm,
                                 std::vector<std::size_t>& cell_partition,
                                 const LocalMeshData& data,
                                 std::string mode)
{
  dolfin_error("ParMETIS.cpp",
               "compute mesh partitioning using ParMETIS",
               "DOLFIN has been configured without support for ParMETIS");
}
//-----------------------------------------------------------------------------
#endif<|MERGE_RESOLUTION|>--- conflicted
+++ resolved
@@ -19,7 +19,7 @@
 // Modified by Chris Richardson 2013
 //
 // First added:  2010-02-10
-// Last changed: 2013-12-05
+// Last changed: 2014-01-09
 
 #include <dolfin/log/dolfin_log.h>
 
@@ -76,15 +76,11 @@
   };
 }
 //-----------------------------------------------------------------------------
-<<<<<<< HEAD
-void ParMETIS::compute_partition(std::vector<std::size_t>& cell_partition,
-                                 std::map<std::size_t, std::vector<std::size_t> >& ghost_procs,
-=======
 void ParMETIS::compute_partition(const MPI_Comm mpi_comm,
                                  std::vector<std::size_t>& cell_partition,
->>>>>>> 86410d49
-                                 const LocalMeshData& mesh_data,
-                                 std::string mode)
+             std::map<std::size_t, std::vector<std::size_t> >& ghost_procs,
+             const LocalMeshData& mesh_data,
+             std::string mode)
 {
   // Duplicate MPI communicator (ParMETIS does not take const
   // arguments, so duplicate communicator to be sure it isn't changed)
@@ -98,11 +94,7 @@
 
   // Partition graph
   if (mode == "partition")
-<<<<<<< HEAD
-    partition(cell_partition, ghost_procs, g);
-=======
-    partition(comm, cell_partition, g);
->>>>>>> 86410d49
+    partition(comm, cell_partition, ghost_procs, g);
   else if (mode == "adaptive_repartition")
     adaptive_repartition(comm, cell_partition, g);
   else if (mode == "refine")
@@ -117,13 +109,11 @@
   MPI_Comm_free(&comm);
 }
 //-----------------------------------------------------------------------------
-<<<<<<< HEAD
-void ParMETIS::partition(std::vector<std::size_t>& cell_partition,
-                         std::map<std::size_t, std::vector<std::size_t> >& ghost_procs,
-=======
+
 void ParMETIS::partition(MPI_Comm mpi_comm,
                          std::vector<std::size_t>& cell_partition,
->>>>>>> 86410d49
+                         std::map<std::size_t, 
+                                  std::vector<std::size_t> >& ghost_procs,
                          ParMETISDualGraph& g)
 {
   Timer timer1("PARALLEL 1b: Compute graph partition (calling ParMETIS)");
@@ -151,8 +141,8 @@
   dolfin_assert(err == METIS_OK);
 
   // Work out halo cells for current division of dual graph
-  const unsigned int num_processes = MPI::num_processes();
-  const unsigned int process_number = MPI::process_number();
+  const unsigned int num_processes = MPI::num_processes(mpi_comm);
+  const unsigned int process_number = MPI::process_number(mpi_comm);
   const idx_t elm_begin = g.elmdist[process_number];
   const idx_t elm_end = g.elmdist[process_number + 1];
   const unsigned int ncells = elm_end - elm_begin;
@@ -194,7 +184,7 @@
   }
 
   // Actual halo exchange
-  MPI::all_to_all(send_cell_partition, recv_cell_partition);
+  MPI::all_to_all(mpi_comm, send_cell_partition, recv_cell_partition);
 
   // Construct a map from all currently foreign cells to their new partition number
   std::map<std::size_t, unsigned int> cell_ownership;
