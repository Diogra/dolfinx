// Copyright (C) 2010-2013 Garth N. Wells
//
// This file is part of DOLFIN.
//
// DOLFIN is free software: you can redistribute it and/or modify
// it under the terms of the GNU Lesser General Public License as published by
// the Free Software Foundation, either version 3 of the License, or
// (at your option) any later version.
//
// DOLFIN is distributed in the hope that it will be useful,
// but WITHOUT ANY WARRANTY; without even the implied warranty of
// MERCHANTABILITY or FITNESS FOR A PARTICULAR PURPOSE. See the
// GNU Lesser General Public License for more details.
//
// You should have received a copy of the GNU Lesser General Public License
// along with DOLFIN. If not, see <http://www.gnu.org/licenses/>.
//
// Modified by Chris Richardson, 2012
//
// First added:  2010-02-19
// Last changed: 2013-01-31

#include <algorithm>
#include <numeric>
#include <set>
#include <utility>
#include <vector>
#include <boost/unordered_map.hpp>
#include <boost/unordered_set.hpp>

#include <dolfin/log/log.h>
#include <dolfin/common/MPI.h>
#include <dolfin/common/Timer.h>
#include <dolfin/common/types.h>
#include <dolfin/fem/GenericDofMap.h>
#include <dolfin/mesh/Cell.h>
#include <dolfin/mesh/LocalMeshData.h>
#include <dolfin/mesh/MeshEntityIterator.h>
#include <dolfin/mesh/Vertex.h>
#include "GraphBuilder.h"

using namespace dolfin;

//-----------------------------------------------------------------------------
Graph GraphBuilder::local_graph(const Mesh& mesh, const GenericDofMap& dofmap0,
                                                  const GenericDofMap& dofmap1)
{
  // Create empty graph
  const std::size_t n = dofmap0.global_dimension();
  Graph graph(n);

  // Build graph
  for (CellIterator cell(mesh); !cell.end(); ++cell)
  {
    const std::vector<dolfin::la_index>& dofs0
      = dofmap0.cell_dofs(cell->index());
    const std::vector<dolfin::la_index>& dofs1
      = dofmap1.cell_dofs(cell->index());
    std::vector<dolfin::la_index>::const_iterator node0, node1;
    for (node0 = dofs0.begin(); node0 != dofs0.end(); ++node0)
      for (node1 = dofs1.begin(); node1 != dofs1.end(); ++node1)
        if (*node0 != *node1)
          graph[*node0].insert(*node1);
  }

  return graph;
}
//-----------------------------------------------------------------------------
Graph GraphBuilder::local_graph(const Mesh& mesh,
                                const std::vector<std::size_t>& coloring_type)
{
  // Initialise mesh
  for (std::size_t i = 0; i < coloring_type.size(); ++i)
    mesh.init(coloring_type[i]);
  for (std::size_t i = 1; i < coloring_type.size(); ++i)
    mesh.init(coloring_type[i - 1], coloring_type[i]);

  // Check coloring type
  dolfin_assert(coloring_type.size() >= 2);
  dolfin_assert(coloring_type.front() == coloring_type.back());

  // Create graph
  const std::size_t num_verticies = mesh.num_entities(coloring_type[0]);
  Graph graph(num_verticies);

  // Build graph
  for (MeshEntityIterator vertex_entity(mesh, coloring_type[0]);
       !vertex_entity.end(); ++vertex_entity)
  {
    const std::size_t vertex_entity_index = vertex_entity->index();

    boost::unordered_set<std::size_t> entity_list0;
    boost::unordered_set<std::size_t> entity_list1;
    entity_list0.insert(vertex_entity_index);

    // Build list of entities, moving between levels
    for (std::size_t level = 1; level < coloring_type.size(); ++level)
    {
      for (boost::unordered_set<std::size_t>::const_iterator entity_index
             = entity_list0.begin(); entity_index != entity_list0.end();
           ++entity_index)
      {
        const MeshEntity entity(mesh, coloring_type[level -1], *entity_index);
        for (MeshEntityIterator neighbor(entity, coloring_type[level]);
             !neighbor.end(); ++neighbor)
        {
          entity_list1.insert(neighbor->index());
        }
      }
      entity_list0 = entity_list1;
      entity_list1.clear();
    }

    // Add edges to graph
    graph[vertex_entity_index].insert(entity_list0.begin(),
                                      entity_list0.end());
  }

  return graph;
}
//-----------------------------------------------------------------------------
Graph GraphBuilder::local_graph(const Mesh& mesh,
                                std::size_t dim0, std::size_t dim1)
{
  mesh.init(dim0);
  mesh.init(dim1);
  mesh.init(dim0, dim1);
  mesh.init(dim1, dim0);

  // Create graph
  const std::size_t num_verticies = mesh.num_entities(dim0);
  Graph graph(num_verticies);

  // Build graph
  for (MeshEntityIterator colored_entity(mesh, dim0); !colored_entity.end();
       ++colored_entity)
  {
    const std::size_t colored_entity_index = colored_entity->index();
    for (MeshEntityIterator entity(*colored_entity, dim1); !entity.end();
         ++entity)
    {
      for (MeshEntityIterator neighbor(*entity, dim0); !neighbor.end();
           ++neighbor)
      {
        if (colored_entity_index != neighbor->index())
          graph[colored_entity_index].insert(neighbor->index());
      }
    }
  }

  return graph;
}
//-----------------------------------------------------------------------------
<<<<<<< HEAD
void GraphBuilder::compute_dual_graph(const MPI_Comm& mpi_comm,
=======
void GraphBuilder::compute_dual_graph(const MPI_Comm mpi_comm,
>>>>>>> 7daf1bd8
                                      const LocalMeshData& mesh_data,
                            std::vector<std::set<std::size_t> >& local_graph,
                            std::set<std::size_t>& ghost_vertices)
{
  FacetCellMap facet_cell_map;

  #ifdef HAS_MPI
  compute_local_dual_graph(mpi_comm, mesh_data, local_graph, facet_cell_map);
  compute_nonlocal_dual_graph(mpi_comm, mesh_data, local_graph, facet_cell_map,
                              ghost_vertices);
  #else
  compute_local_dual_graph(mpi_comm, mesh_data, local_graph, facet_cell_map);
  #endif
}
//-----------------------------------------------------------------------------
<<<<<<< HEAD
void GraphBuilder::compute_local_dual_graph(const MPI_Comm& mpi_comm,
=======
void GraphBuilder::compute_local_dual_graph(const MPI_Comm mpi_comm,
>>>>>>> 7daf1bd8
                                            const LocalMeshData& mesh_data,
                            std::vector<std::set<std::size_t> >& local_graph,
                            FacetCellMap& facet_cell_map)
{
  Timer timer("Compute local dual graph");

  // List of cell vertices
  const boost::multi_array<std::size_t, 2>& cell_vertices
    = mesh_data.cell_vertices;
  const std::size_t num_local_cells = mesh_data.global_cell_indices.size();
  const std::size_t num_vertices_per_cell = mesh_data.num_vertices_per_cell;
  const std::size_t num_vertices_per_facet = num_vertices_per_cell - 1;

  dolfin_assert(num_local_cells == cell_vertices.shape()[0]);
  dolfin_assert(num_vertices_per_cell == cell_vertices.shape()[1]);

  local_graph.resize(num_local_cells);
  facet_cell_map.clear();

  // Compute local edges (cell-cell connections) using global
  // (internal to this function, not the user numbering) numbering

  // Get offset for this process
  const std::size_t cell_offset = MPI::global_offset(mpi_comm, num_local_cells,
                                                     true);

  // Create map from facet (list of vertex indices) to cells
  facet_cell_map.rehash((facet_cell_map.size()
                     + num_local_cells)/facet_cell_map.max_load_factor() + 1);

  // Iterate over all cells
  std::vector<std::size_t> cellvtx(num_vertices_per_cell);
  std::pair<std::vector<std::size_t>, std::size_t>
    map_entry(std::vector<std::size_t>(num_vertices_per_facet), 0);
  for (std::size_t i = 0; i < num_local_cells; ++i)
  {
    // Copy cell vertices and sort into order, taking a subset (minus
    // one vertex) to form a set of facet vertices
    std::copy(cell_vertices[i].begin(), cell_vertices[i].end(),
              cellvtx.begin());
    std::sort(cellvtx.begin(), cellvtx.end());

    // Copy data to map_entry
    std::copy(cellvtx.begin() + 1, cellvtx.end(), map_entry.first.begin());
    map_entry.second = i;

    // Iterate over facets in cell
    for (std::size_t j = 0; j < num_vertices_per_cell; ++j)
    {
      // Map lookup/insert
      std::pair<FacetCellMap::iterator, bool> map_lookup
        = facet_cell_map.insert(map_entry);

      // If facet was already in the map
      if (!map_lookup.second)
      {
        // Already in map. Connect cells and delete facet from map
        // Add offset to cell index when inserting into local_graph
        local_graph[i].insert(map_lookup.first->second + cell_offset);
        local_graph[map_lookup.first->second].insert(i + cell_offset);

        // Save memory and search time by erasing
        facet_cell_map.erase(map_lookup.first);
      }

      // Change facet by one entry, cycling from [1,2,3] -> [0,2,3]- >
      // [0,1,3] -> [0,1,2] (for tetrahedron)
      if (j != num_vertices_per_facet)
        map_entry.first[j] = cellvtx[j];
    }
  }
}
//-----------------------------------------------------------------------------
<<<<<<< HEAD
void GraphBuilder::compute_nonlocal_dual_graph(const MPI_Comm& mpi_comm,
=======
void GraphBuilder::compute_nonlocal_dual_graph(const MPI_Comm mpi_comm,
>>>>>>> 7daf1bd8
                                               const LocalMeshData& mesh_data,
                            std::vector<std::set<std::size_t> >& local_graph,
                            FacetCellMap& facet_cell_map,
                            std::set<std::size_t>& ghost_vertices)
{
  Timer timer("Compute non-local dual graph");

  // At this stage facet_cell map only contains facets->cells with
  // edge facets either interprocess or external boundaries

  // List of cell vertices
  const boost::multi_array<std::size_t, 2>& cell_vertices
    = mesh_data.cell_vertices;
  const std::size_t num_local_cells = mesh_data.global_cell_indices.size();
  const std::size_t num_vertices_per_cell = mesh_data.num_vertices_per_cell;
  const std::size_t num_vertices_per_facet = num_vertices_per_cell - 1;

  dolfin_assert(num_local_cells == cell_vertices.shape()[0]);
  dolfin_assert(num_vertices_per_cell == cell_vertices.shape()[1]);

  // Compute local edges (cell-cell connections) using global
  // (internal to this function, not the user numbering) numbering

  // Get offset for this process
  const std::size_t offset = MPI::global_offset(mpi_comm, num_local_cells,
                                                true);
  const std::size_t num_processes = MPI::num_processes(mpi_comm);

  // Send facet-cell map to intermediary match-making processes
  std::vector<std::vector<std::size_t> > send_buffer(num_processes);
  std::vector<std::vector<std::size_t> > received_buffer(num_processes);

  // Pack map data and send to match-maker process
  boost::unordered_map<std::vector<std::size_t>,
                       std::size_t>::const_iterator it;
  for (it = facet_cell_map.begin(); it != facet_cell_map.end(); ++it)
  {
    // FIXME: Could use a better index? First vertex is slightly skewed
    //        towards low values - may not be important

    // Use first vertex of facet to partition into blocks
    std::size_t dest_proc = MPI::index_owner(mpi_comm, (it->first)[0],
                                             mesh_data.num_global_vertices);

    // Pack map into vectors to send
    for (std::size_t i = 0; i < num_vertices_per_facet; ++i)
      send_buffer[dest_proc].push_back((it->first)[i]);

    // Add offset to cell numbers sent off process
    send_buffer[dest_proc].push_back(it->second + offset);
  }

  // Send data
  MPI::all_to_all(mpi_comm, send_buffer, received_buffer);

  // Clear send buffer
  send_buffer = std::vector<std::vector<std::size_t> >(num_processes);

  // Map to connect processes and cells, using facet as key
  typedef boost::unordered_map<std::vector<std::size_t>,
              std::pair<std::size_t, std::size_t> > MatchMap;
  MatchMap matchmap;

  // Look for matches to send back to other processes
  std::pair<std::vector<std::size_t>,
            std::pair<std::size_t, std::size_t> > key;
  key.first.resize(num_vertices_per_facet);
  for (std::size_t p = 0; p < num_processes; ++p)
  {
    // Unpack into map
    const std::vector<std::size_t>& data_p = received_buffer[p];
    for (std::size_t i = 0; i < data_p.size();
         i += (num_vertices_per_facet + 1))
    {
      // Build map key
      std::copy(&data_p[i], &data_p[i] + num_vertices_per_facet,
                key.first.begin());
      key.second.first = p;
      key.second.second = data_p[i + num_vertices_per_facet];

      // Perform map insertion/look-up
      std::pair<MatchMap::iterator, bool> data = matchmap.insert(key);

      // If data is already in the map, extract data and remove from
      // map
      if (!data.second)
      {
        // Found a match of two facets - send back to owners
        const std::size_t proc1 = data.first->second.first;
        const std::size_t proc2 = p;
        const std::size_t cell1 = data.first->second.second;
        const std::size_t cell2 = data_p[i + num_vertices_per_facet];
        send_buffer[proc1].push_back(cell1);
        send_buffer[proc1].push_back(cell2);
        send_buffer[proc2].push_back(cell2);
        send_buffer[proc2].push_back(cell1);

        // Remove facet - saves memory and search time
        matchmap.erase(data.first);
      }
    }
  }

  // Send matches to other proceses
  MPI::all_to_all(mpi_comm, send_buffer, received_buffer);

  // Clear ghost vertices
  ghost_vertices.clear();

  // Flatten received data and insert connected cells into local map
  for (std::size_t p = 0; p < received_buffer.size(); ++p)
  {
    const std::vector<std::size_t>& cell_list = received_buffer[p];
    for (std::size_t i = 0; i < cell_list.size(); i += 2)
    {
      dolfin_assert(cell_list[i] >= offset);
      dolfin_assert(cell_list[i] - offset < local_graph.size());

      local_graph[cell_list[i] - offset].insert(cell_list[i + 1]);
      ghost_vertices.insert(cell_list[i + 1]);
    }
  }
}
//-----------------------------------------------------------------------------<|MERGE_RESOLUTION|>--- conflicted
+++ resolved
@@ -151,11 +151,7 @@
   return graph;
 }
 //-----------------------------------------------------------------------------
-<<<<<<< HEAD
-void GraphBuilder::compute_dual_graph(const MPI_Comm& mpi_comm,
-=======
 void GraphBuilder::compute_dual_graph(const MPI_Comm mpi_comm,
->>>>>>> 7daf1bd8
                                       const LocalMeshData& mesh_data,
                             std::vector<std::set<std::size_t> >& local_graph,
                             std::set<std::size_t>& ghost_vertices)
@@ -171,11 +167,7 @@
   #endif
 }
 //-----------------------------------------------------------------------------
-<<<<<<< HEAD
-void GraphBuilder::compute_local_dual_graph(const MPI_Comm& mpi_comm,
-=======
 void GraphBuilder::compute_local_dual_graph(const MPI_Comm mpi_comm,
->>>>>>> 7daf1bd8
                                             const LocalMeshData& mesh_data,
                             std::vector<std::set<std::size_t> >& local_graph,
                             FacetCellMap& facet_cell_map)
@@ -249,11 +241,7 @@
   }
 }
 //-----------------------------------------------------------------------------
-<<<<<<< HEAD
-void GraphBuilder::compute_nonlocal_dual_graph(const MPI_Comm& mpi_comm,
-=======
 void GraphBuilder::compute_nonlocal_dual_graph(const MPI_Comm mpi_comm,
->>>>>>> 7daf1bd8
                                                const LocalMeshData& mesh_data,
                             std::vector<std::set<std::size_t> >& local_graph,
                             FacetCellMap& facet_cell_map,
