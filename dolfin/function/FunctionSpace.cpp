--- conflicted
+++ resolved
@@ -22,11 +22,7 @@
 // Modified by Ola Skavhaug, 2009.
 //
 // First added:  2008-09-11
-<<<<<<< HEAD
-// Last changed: 2011-05-15
-=======
 // Last changed: 2014-06-11
->>>>>>> 86fd533c
 
 #include <vector>
 #include <dolfin/common/utils.h>
