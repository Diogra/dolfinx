--- conflicted
+++ resolved
@@ -752,22 +752,6 @@
   {
     if(f->num_entities(D) == 2)
     {
-<<<<<<< HEAD
-      CellIterator c(*f);
-      
-      const std::size_t g0 = ghost_owner[c->index()];
-      ++c;
-      const std::size_t g1 = ghost_owner[c->index()];
-
-      const unsigned int process_number = MPI::rank(mesh.mpi_comm());
-      if(g0 == process_number && g1 == process_number)
-        continue;
-      if(g0 != process_number && g1 != process_number)
-        continue;
-      if(g0 == process_number)
-        --c;
-      
-=======
       // Create a vote per facet
       const std::size_t facet_vote = rng();
 
@@ -777,7 +761,6 @@
       // Get cell to which facet belongs (pick first)
       Cell c(mesh, f.entities(mesh.topology().dim())[0]);
 
->>>>>>> ed6f4c5a
       // Skip cells not included in restriction
       if (restriction && !restriction->contains(*c))
         continue;
