--- conflicted
+++ resolved
@@ -32,19 +32,6 @@
 
 #parameters["mesh_partitioner"] = "ParMETIS"
 
-<<<<<<< HEAD
-mesh = UnitSquareMesh(10, 10)
-# mesh = UnitSquareMesh(1, 1)
-# mesh = refine(mesh)
-
-quit()
-
-shared_vertices = mesh.topology().shared_entities(0).keys()
-shared_cells = mesh.topology().shared_entities(mesh.topology().dim())
-
-num_regular_vertices = mesh.topology().ghost_offset(0)
-
-=======
 mesh = UnitSquareMesh(32, 32)
 # mesh = refine(M)
 
@@ -53,7 +40,6 @@
 
 num_regular_vertices = mesh.topology().ghost_offset(0)
 
->>>>>>> 64110d83
 ghost_vertices = range(num_regular_vertices, mesh.topology().size(0))
 
 verts_note = []
@@ -159,159 +145,4 @@
 # xdmf = File("a.xdmf")
 # xdmf << Q
 
-# plt.show()
-
-
-<<<<<<< HEAD
-# Create Poisson problem on mesh
-# V = FunctionSpace(mesh, "Lagrange", 1)
-=======
-#plt.show()
-
-
-"""
-# Create Poisson problem on mesh
-V = FunctionSpace(mesh, "Lagrange", 2)
-def boundary(x):
-    return x[0] < DOLFIN_EPS or x[0] > 1.0 - DOLFIN_EPS
-
-u0 = Constant(0.0)
-bc = DirichletBC(V, u0, boundary)
-
-# Define variational problem
-u = TrialFunction(V)
-v = TestFunction(V)
-f = Expression("10*exp(-(pow(x[0] - 0.5, 2) + pow(x[1] - 0.5, 2)) / 0.02)")
-g = Expression("sin(5*x[0])")
-a = inner(grad(u), grad(v))*dx
-L = f*v*dx + g*v*ds
-
-A = assemble(a)
-print "Matrix norm:", A.norm("frobenius")
-b = assemble(L)
-print "Vector norm:", b.norm("l2")
-
-# Compute solution
-u = Function(V)
-solve(a == L, u, bc)
-print "Solution norm: ", u.vector().norm("l2")
-"""
-
-"""
-# Optimization options for the form compiler
-parameters["form_compiler"]["cpp_optimize"] = True
-parameters["form_compiler"]["optimize"] = True
-V = FunctionSpace(mesh, "DG", 1)
-
-# Define Dirichlet boundary
-class DirichletBoundary(SubDomain):
-    def inside(self, x, on_boundary):
-        return on_boundary
-
-class Source(Expression):
-    def eval(self, values, x):
-        values[0] = 4.0*pi**4*sin(pi*x[0])*sin(pi*x[1])
-
-# Define boundary condition
-u0 = Constant(0.0)
-bc = DirichletBC(V, u0, DirichletBoundary())
-
-# Define trial and test functions
-u = TrialFunction(V)
-v = TestFunction(V)
-
-# Define normal component, mesh size and right-hand side
-h = CellSize(mesh)
-h_avg = (h('+') + h('-'))/2.0
-n = FacetNormal(mesh)
-f = Source()
-
-# Penalty parameter
-alpha = Constant(8.0)
-
-# Define bilinear form
-a = inner(div(grad(u)), div(grad(v)))*dx \
-  - inner(avg(div(grad(u))), jump(grad(v), n))*dS \
-  - inner(jump(grad(u), n), avg(div(grad(v))))*dS \
-  + alpha/h_avg*inner(jump(grad(u),n), jump(grad(v),n))*dS
-#a = 0.000000001*inner(div(grad(u)), div(grad(v)))*dx #\
-#  #+ inner(jump(grad(u),n), jump(grad(v),n))*dS
-
-# Define linear form
-L = f*v*dx
-
-A = assemble(a)
-print "Matrix norm (0): {!r}".format(A.norm("frobenius"))
-#bc.apply(A)
-#print "Matrix norm (1): {!r}".format(A.norm("frobenius"))
-
-#b = assemble(L)
-#print "Vector norm (0): {!r}".format(b.norm("l2"))
-#bc.apply(b)
-#print "Vector norm (1): {!r}".format(b.norm("l2"))
-
-# Solve variational problem
-#u = Function(V)
-#solve(a == L, u, bc)
-#print "Solution vector: ", u.vector().norm("l2")
-"""
-
-# Define class marking Dirichlet boundary (x = 0 or x = 1)
-class DirichletBoundary(SubDomain):
-  def inside(self, x, on_boundary):
-    return on_boundary and near(x[0]*(1 - x[0]), 0)
-
-# Define class marking Neumann boundary (y = 0 or y = 1)
-class NeumanBoundary(SubDomain):
-  def inside(self, x, on_boundary):
-    return on_boundary and near(x[1]*(1 - x[1]), 0)
-
-# Create mesh and define function space
-V = FunctionSpace(mesh, 'DG', 1)
-
-# Define test and trial functions
-u = TrialFunction(V)
-v = TestFunction(V)
-
-# Define normal vector and mesh size
-n = FacetNormal(mesh)
-h = CellSize(mesh)
-h_avg = (h('+') + h('-'))/2
-
-# Define the source term f, Dirichlet term u0 and Neumann term g
-f = Expression('-100.0*exp(-(pow(x[0] - 0.5, 2) + pow(x[1] - 0.5, 2)) / 0.02)')
-u0 = Expression('x[0] + 0.25*sin(2*pi*x[1])')
-g = Expression('(x[1] - 0.5)*(x[1] - 0.5)')
-
-# Mark facets of the mesh
-boundaries = FacetFunction('size_t', mesh, 0)
-NeumanBoundary().mark(boundaries, 2)
-DirichletBoundary().mark(boundaries, 1)
-
-# Define outer surface measure aware of Dirichlet and Neumann boundaries
-ds = Measure('ds')[boundaries]
-
-# Define parameters
-alpha = 4.0
-gamma = 8.0
-
-# Define variational problem
-a = dot(grad(v), grad(u))*dx \
-   - dot(avg(grad(v)), jump(u, n))*dS \
-   - dot(jump(v, n), avg(grad(u)))*dS \
-   + alpha/h_avg*dot(jump(v, n), jump(u, n))*dS \
-   - dot(grad(v), u*n)*ds(1) \
-   - dot(v*n, grad(u))*ds(1) \
-   + (gamma/h)*v*u*ds(1)
-L = v*f*dx - u0*dot(grad(v), n)*ds(1) + (gamma/h)*u0*v*ds(1) + g*v*ds(2)
-
-
-A = assemble(a)
-print "Matrix norm (0): {!r}".format(A.norm("frobenius"))
-
-
-# Compute solution
-u = Function(V)
-solve(a == L, u)
-print "Solution vector norm (0): {!r}".format(u.vector().norm("l2"))
->>>>>>> 64110d83
+# plt.show()